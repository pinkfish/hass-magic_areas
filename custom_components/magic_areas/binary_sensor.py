DEPENDENCIES = ["magic_areas", "media_player", "binary_sensor"]

import logging
from datetime import datetime, timedelta

from homeassistant.components.binary_sensor import (
    DEVICE_CLASS_OCCUPANCY,
    DEVICE_CLASS_PROBLEM,
)
from homeassistant.components.binary_sensor import DOMAIN as BINARY_SENSOR_DOMAIN
from homeassistant.components.binary_sensor import BinarySensorEntity
from homeassistant.components.climate import DOMAIN as CLIMATE_DOMAIN
from homeassistant.components.light import DOMAIN as LIGHT_DOMAIN
from homeassistant.components.media_player import DOMAIN as MEDIA_PLAYER_DOMAIN
from homeassistant.components.switch import DOMAIN as SWITCH_DOMAIN
from homeassistant.const import (
    ATTR_ENTITY_ID,
    EVENT_HOMEASSISTANT_STARTED,
    SERVICE_TURN_OFF,
    SERVICE_TURN_ON,
    STATE_OFF,
    STATE_ON,
)
from homeassistant.helpers.event import (
    async_track_state_change,
    async_track_time_interval,
)
from homeassistant.helpers.restore_state import RestoreEntity

from .const import (
    AGGREGATE_BINARY_SENSOR_CLASSES,
    CONF_AL_DISABLE_ENTITY,
    CONF_AL_DISABLE_STATE,
    CONF_AL_ENTITIES,
    CONF_AL_SLEEP_ENTITY,
    CONF_AL_SLEEP_LIGHTS,
    CONF_AL_SLEEP_STATE,
    CONF_AL_SLEEP_TIMEOUT,
    CONF_AUTO_LIGHTS,
    CONF_CLEAR_TIMEOUT,
    CONF_CONTROL_CLIMATE,
    CONF_CONTROL_LIGHTS,
    CONF_CONTROL_MEDIA,
    CONF_EXTERIOR,
    CONF_ICON,
    CONF_ON_STATES,
    CONF_PRESENCE_SENSOR_DEVICE_CLASS,
    CONF_UPDATE_INTERVAL,
    DISTRESS_SENSOR_CLASSES,
    DISTRESS_STATES,
    MODULE_DATA,
    PRESENCE_DEVICE_COMPONENTS,
)

_LOGGER = logging.getLogger(__name__)


async def async_setup_platform(
    hass, config, async_add_entities, discovery_info=None
):  # pylint: disable=unused-argument

    areas = hass.data.get(MODULE_DATA)

    distress_sensors = []
    aggregate_sensors = []

    # Create basic presence sensors
    async_add_entities([AreaPresenceBinarySensor(hass, area) for area in areas])

    device_class_area_map = {}

    # Create distress sensors
    for area in areas:

        if BINARY_SENSOR_DOMAIN not in area.entities.keys():
            continue

        for sensor in area.entities[BINARY_SENSOR_DOMAIN]:
            if sensor.device_class not in DISTRESS_SENSOR_CLASSES:
                continue

            _LOGGER.info(f"Creating distress binary_sensor for {area.name}")
            distress_sensors.append(AreaDistressBinarySensor(hass, area))
            break  # back to area loop

        # Create Aggregate Sensors
        available_device_classes = []

        # binary_sensor Aggregates
        if BINARY_SENSOR_DOMAIN not in area.entities.keys():
            continue

        for sensor in area.entities[BINARY_SENSOR_DOMAIN]:

            if sensor.device_class not in AGGREGATE_BINARY_SENSOR_CLASSES:
                continue

            available_device_classes.append(sensor.device_class)

        for device_class in set(available_device_classes):

            if device_class not in device_class_area_map.keys():
                device_class_area_map[device_class] = {"exterior": [], "interior": []}

            area_location = "exterior" if area.config.get(CONF_EXTERIOR) else "interior"
            device_class_area_map[device_class][area_location].append(area)

            _LOGGER.info(
                f"Creating aggregate binary_sensor for {area.name}/{device_class}"
            )
            aggregate_sensors.append(
                AreaSensorGroupBinarySensor(hass, area, device_class)
            )

    # Add all extra entities
    extra_entities = distress_sensors + aggregate_sensors
    if extra_entities:
        async_add_entities(extra_entities)

    # Add Global Aggregates
    global_aggregates = []
    for device_class, locations in device_class_area_map.items():
        for location_name, areas in locations.items():
            if areas:
                global_aggregates.append(
                    GlobalSensorGroupBinarySensor(
                        hass, areas, device_class, location_name
                    )
                )

    if global_aggregates:
        async_add_entities(global_aggregates)


async def async_setup_entry(hass, config_entry, async_add_entities):
    """Set up the Demo config entry."""
    await async_setup_platform(hass, {}, async_add_entities)


class AreaPresenceBinarySensor(BinarySensorEntity, RestoreEntity):
    def __init__(self, hass, area):
        """Initialize the area presence binary sensor."""

        self.area = area
        self.hass = hass
        self._name = f"Area ({self.area.name})"
        self._state = None
        self.last_off_time = datetime.utcnow()

        self.tracking_listeners = []

        _LOGGER.info(f"Area {self.area.slug} presence sensor initializing.")

        # Fetch presence sensors
        self.presence_sensors = []
        for component, entities in self.area.entities.items():

            if component not in PRESENCE_DEVICE_COMPONENTS:
                continue

            for entity in entities:

                if (
                    component == BINARY_SENSOR_DOMAIN
                    and entity.device_class
                    not in self.area.config.get(CONF_PRESENCE_SENSOR_DEVICE_CLASS)
                ):
                    continue

                self.presence_sensors.append(entity.entity_id)

        # Append presence_hold switch as a presence_sensor
        presence_hold_switch_id = f"{SWITCH_DOMAIN}.area_presence_hold_{self.area.slug}"
        self.presence_sensors.append(presence_hold_switch_id)

        area_lights = (
            [entity.entity_id for entity in self.area.entities[LIGHT_DOMAIN]]
            if LIGHT_DOMAIN in self.area.entities.keys()
            else []
        )
        area_climate = (
            [entity.entity_id for entity in self.area.entities[CLIMATE_DOMAIN]]
            if CLIMATE_DOMAIN in self.area.entities.keys()
            else []
        )

        # Set attributes
        self._attributes = {
            "presence_sensors": self.presence_sensors,
            "active_sensors": [],
            "lights": area_lights,
            "climate": area_climate,
            "clear_timeout": self.area.config.get(CONF_CLEAR_TIMEOUT),
            "update_interval": self.area.config.get(CONF_UPDATE_INTERVAL),
            "on_states": self.area.config.get(CONF_ON_STATES),
            "exterior": self.area.config.get(CONF_EXTERIOR),
        }

        # Set attribute sleep_timeout if defined
        autolights_config = self.area.config.get(CONF_AUTO_LIGHTS)
        if autolights_config.get(CONF_AL_SLEEP_TIMEOUT):
            self._attributes["sleep_timeout"] = autolights_config.get(
                CONF_AL_SLEEP_TIMEOUT
            )

        _LOGGER.info(f"Area {self.area.slug} presence sensor initialized.")

    @property
    def name(self):
        """Return the name of the device if any."""
        return self._name

    @property
    def should_poll(self):
        """If entity should be polled."""
        return False

    @property
    def device_state_attributes(self):
        """Return the attributes of the area."""
        return self._attributes

    @property
    def is_on(self):
        """Return true if the area is occupied."""
        return self._state

    @property
    def icon(self):
        """Return the icon to be used for this entity."""
        if self.area.config.get(CONF_ICON):
            return self.area.config.get(CONF_ICON)
        return None

    @property
    def device_class(self):
        """Return the class of this binary_sensor."""
        return DEVICE_CLASS_OCCUPANCY

    async def async_added_to_hass(self):
        """Call when entity about to be added to hass."""
        if self.hass.is_running:
            await self._setup_listeners()
        else:
            self.hass.bus.async_listen_once(
                EVENT_HOMEASSISTANT_STARTED, self._setup_listeners
            )

        last_state = await self.async_get_last_state()
        is_new_entry = last_state is None  # newly added to HA

        if is_new_entry:
            _LOGGER.debug(f"New area detected: {self.area.slug}")
            self._update_state()
        else:
            _LOGGER.debug(f"Area restored: {self.area.slug} [{last_state.state}]")
<<<<<<< HEAD
            self._state = (last_state.state == STATE_ON)
=======
            self._state = last_state.state == STATE_ON
>>>>>>> d158dda6
            self.schedule_update_ha_state()

    async def async_will_remove_from_hass(self):
        """Remove the listeners upon removing the component."""
        self._remove_listeners()

    async def _setup_listeners(self, _=None) -> None:
        _LOGGER.debug("%s: Called '_setup_listeners'", self._name)
        if not self.hass.is_running:
            _LOGGER.debug("%s: Cancelled '_setup_listeners'", self._name)
            return

        # Track presence sensors
        remove_presence = async_track_state_change(
            self.hass, self.presence_sensors, self.sensor_state_change
        )

        # Track autolight_disable sensor if available
        autolights_config = self.area.config.get(CONF_AUTO_LIGHTS)
        if autolights_config.get(CONF_AL_DISABLE_ENTITY):
            remove_disable = async_track_state_change(
                self.hass,
                autolights_config.get(CONF_AL_DISABLE_ENTITY),
                self.autolight_disable_state_change,
            )
            self.tracking_listeners.append(remove_disable)

        # Timed self update
        delta = timedelta(seconds=self.area.config.get(CONF_UPDATE_INTERVAL))
        remove_interval = async_track_time_interval(self.hass, self.update_area, delta)

        self.tracking_listeners.extend([remove_presence, remove_interval])

    def _remove_listeners(self):
        while self.tracking_listeners:
            remove_listener = self.tracking_listeners.pop()
            remove_listener()

    def autolight_disable_state_change(self, entity_id, from_state, to_state):

        if to_state.state == STATE_OFF:
            if self._state:
                self._lights_on()
        else:
            self._lights_off()

    def sensor_state_change(self, entity_id, from_state, to_state):

<<<<<<< HEAD
        _LOGGER.debug(f"Area {self.area.slug}: sensor '{entity_id}' changed to {to_state.state}")
=======
        _LOGGER.debug(
            f"Area {self.area.slug}: sensor '{entity_id}' changed to {to_state.state}"
        )
>>>>>>> d158dda6

        if to_state.state not in self.area.config.get(CONF_ON_STATES):
            self.last_off_time = datetime.utcnow()  # Update last_off_time

        return self._update_state()

    def update_area(self, next_interval):
        _LOGGER.debug(f"Area {self.area.slug}: Timed maintenance update")
        return self._update_state()

    def _is_sleep_on(self):
        autolights_config = self.area.config.get(CONF_AUTO_LIGHTS)

        sleep_state = False
        if autolights_config.get(CONF_AL_SLEEP_ENTITY):
            if not autolights_config.get(CONF_AL_SLEEP_LIGHTS):
                # If user fails to set CONF_AL_SLEEP_LIGHTS, sleep mode will be ignored
                _LOGGER.error(
                    f"'{CONF_AL_SLEEP_LIGHTS}' not defined. Please review your configuration."
                )
            else:
                sleep_entity = self.hass.states.get(
                    autolights_config.get(CONF_AL_SLEEP_ENTITY)
                )
                if (
                    sleep_entity.state.lower()
                    == autolights_config.get(CONF_AL_SLEEP_STATE).lower()
                ):
                    _LOGGER.info(
                        f"Sleep entity '{sleep_entity.entity_id}' on sleep state '{sleep_entity.state}'"
                    )
                    sleep_state = True

        return sleep_state

    def _autolights(self):

        autolights_config = self.area.config.get(CONF_AUTO_LIGHTS)

        # All lights affected by default
        affected_lights = [
            entity.entity_id for entity in self.area.entities[LIGHT_DOMAIN]
        ]

        # Regular operation
        if autolights_config.get(CONF_AL_ENTITIES):
            affected_lights = autolights_config.get(CONF_AL_ENTITIES)

        # Check if disabled
        if autolights_config.get(CONF_AL_DISABLE_ENTITY):
            disable_entity = self.hass.states.get(
                autolights_config.get(CONF_AL_DISABLE_ENTITY)
            )
            if disable_entity and (
                disable_entity.state.lower()
                == autolights_config.get(CONF_AL_DISABLE_STATE).lower()
            ):
                _LOGGER.info(
                    f"Disable entity '{disable_entity.entity_id}' on disable state '{disable_entity.state}'"
                )
                return False

        # Check if in sleep mode
        if self._is_sleep_on():
            affected_lights = autolights_config.get(CONF_AL_SLEEP_LIGHTS)

        # Call service to turn_on the lights
        service_data = {ATTR_ENTITY_ID: affected_lights}
        self.hass.services.call(LIGHT_DOMAIN, SERVICE_TURN_ON, service_data)

        return True

    def _update_state(self):

        area_state = self._get_area_state()
        last_state = self._state
        sleep_timeout = self.area.config.get(CONF_AUTO_LIGHTS).get(
            CONF_AL_SLEEP_TIMEOUT
        )

        if area_state:
            self._state = True
        else:
            if sleep_timeout and self._is_sleep_on():
                # if in sleep mode and sleep_timeout is set, use it...
                _LOGGER.debug(
                    f"Area {self.area.slug} sleep mode is active. Timeout: {str(sleep_timeout)}"
                )
                clear_delta = timedelta(seconds=sleep_timeout)
            else:
                # ..else, use clear_timeout
                _LOGGER.debug(
                    f"Area {self.area.slug} ... Timeout: {str(self.area.config.get(CONF_CLEAR_TIMEOUT))}"
                )
                clear_delta = timedelta(
                    seconds=self.area.config.get(CONF_CLEAR_TIMEOUT)
                )

            last_clear = self.last_off_time
            clear_time = last_clear + clear_delta
            time_now = datetime.utcnow()

            if time_now >= clear_time:
                self._state = False

        self.schedule_update_ha_state()

        # Check state change
        if last_state != self._state:

            if self._state:
                self._state_on()
            else:
                self._state_off()

    def _has_entities(self, domain):

        return domain in self.area.entities.keys()

    def _lights_on(self):
        # Turn on lights, if configured
        if self.area.config.get(CONF_CONTROL_LIGHTS) and self._has_entities(
            LIGHT_DOMAIN
        ):
            self._autolights()

    def _state_on(self):

        self._lights_on()

        # Turn on climate, if configured
        if self.area.config.get(CONF_CONTROL_CLIMATE) and self._has_entities(
            CLIMATE_DOMAIN
        ):
            service_data = {
                ATTR_ENTITY_ID: [
                    entity.entity_id for entity in self.area.entities[CLIMATE_DOMAIN]
                ]
            }
            self.hass.services.call(CLIMATE_DOMAIN, SERVICE_TURN_ON, service_data)

    def _lights_off(self):
        # Turn off lights, if configured
        if self.area.config.get(CONF_CONTROL_LIGHTS) and self._has_entities(
            LIGHT_DOMAIN
        ):
            service_data = {
                ATTR_ENTITY_ID: [
                    entity.entity_id for entity in self.area.entities[LIGHT_DOMAIN]
                ]
            }
            self.hass.services.call(LIGHT_DOMAIN, SERVICE_TURN_OFF, service_data)

    def _state_off(self):

        self._lights_off()

        # Turn off climate, if configured
        if self.area.config.get(CONF_CONTROL_CLIMATE) and self._has_entities(
            CLIMATE_DOMAIN
        ):
            service_data = {
                ATTR_ENTITY_ID: [
                    entity.entity_id for entity in self.area.entities[CLIMATE_DOMAIN]
                ]
            }
            self.hass.services.call(CLIMATE_DOMAIN, SERVICE_TURN_OFF, service_data)

        # Turn off media, if configured
        if self.area.config.get(CONF_CONTROL_MEDIA) and self._has_entities(
            MEDIA_PLAYER_DOMAIN
        ):
            service_data = {
                ATTR_ENTITY_ID: [
                    entity.entity_id
                    for entity in self.area.entities[MEDIA_PLAYER_DOMAIN]
                ]
            }
            self.hass.services.call(MEDIA_PLAYER_DOMAIN, SERVICE_TURN_OFF, service_data)

    def _get_area_state(self):

        active_sensors = []

        # Loop over all entities and check their state
        for sensor in self.presence_sensors:

            entity = self.hass.states.get(sensor)

            if not entity:
                _LOGGER.info(
                    f"Could not get sensor state: {sensor} entity not found, skipping"
                )
                continue

            if entity.state in self.area.config.get(CONF_ON_STATES):
                active_sensors.append(sensor)

        self._attributes["active_sensors"] = active_sensors

        return len(active_sensors) > 0


class AreaDistressBinarySensor(BinarySensorEntity):
    def __init__(self, hass, area):
        """Initialize the area distress binary sensor."""

        self.area = area
        self.hass = hass
        self._name = f"Area Health ({self.area.name})"
        self._state = False

        self.distress_sensors = []
        self.tracking_listeners = []

        # Check if there are binary sensors
        if BINARY_SENSOR_DOMAIN not in self.area.entities.keys():
            return

        # Fetch distress sensors
        for entity in self.area.entities[BINARY_SENSOR_DOMAIN]:

            if entity.device_class not in DISTRESS_SENSOR_CLASSES:
                continue

            self.distress_sensors.append(entity.entity_id)

        self._attributes = {
            "distress_sensors": self.distress_sensors,
            "active_sensors": [],
        }

    @property
    def name(self):
        """Return the name of the device if any."""
        return self._name

    @property
    def should_poll(self):
        """If entity should be polled."""
        return False

    @property
    def device_state_attributes(self):
        """Return the attributes of the area."""
        return self._attributes

    @property
    def is_on(self):
        """Return true if the area is occupied."""
        return self._state

    @property
    def device_class(self):
        """Return the class of this binary_sensor."""
        return DEVICE_CLASS_PROBLEM

    async def async_added_to_hass(self):
        """Call when entity about to be added to hass."""
        if self.hass.is_running:
            await self._setup_listeners()
        else:
            self.hass.bus.async_listen_once(
                EVENT_HOMEASSISTANT_STARTED, self._setup_listeners
            )

        self._update_state()

    async def async_will_remove_from_hass(self):
        """Remove the listeners upon removing the component."""
        self._remove_listeners()

    async def _setup_listeners(self, _=None) -> None:
        _LOGGER.debug("%s: Called '_setup_listeners'", self._name)
        if not self.hass.is_running:
            _LOGGER.debug("%s: Cancelled '_setup_listeners'", self._name)
            return

        # Track presence sensors
<<<<<<< HEAD
        remove_state_tracker = async_track_state_change(self.hass, self.distress_sensors, self.sensor_state_change)
=======
        remove_state_tracker = async_track_state_change(
            self.hass, self.distress_sensors, self.sensor_state_change
        )
>>>>>>> d158dda6
        delta = timedelta(seconds=self.area.config.get(CONF_UPDATE_INTERVAL))

        # Timed self update
        remove_interval = async_track_time_interval(self.hass, self.update_area, delta)

        self.tracking_listeners.extend([remove_state_tracker, remove_interval])

    def _remove_listeners(self):
        while self.tracking_listeners:
            remove_listener = self.tracking_listeners.pop()
            remove_listener()

    def sensor_state_change(self, entity_id, from_state, to_state):
        self._update_state()

    def update_area(self, next_interval):
        self._update_state()

    def _update_state(self):

        self._state = self._get_health_state()
        self.schedule_update_ha_state()

    def _get_health_state(self):

        active_sensors = []

        # Loop over all entities and check their state
        for sensor in self.distress_sensors:

            entity = self.hass.states.get(sensor)

            if not entity:
                _LOGGER.info(
                    f"Could not get sensor state: {sensor} entity not found, skipping"
                )
                continue

            if entity.state in DISTRESS_STATES:
                active_sensors.append(sensor)

        self._attributes["active_sensors"] = active_sensors

        return len(active_sensors) > 0


class AreaSensorGroupBinarySensor(BinarySensorEntity):
    def __init__(self, hass, area, device_class):
        """Initialize an area sensor group binary sensor."""

        self.area = area
        self.hass = hass
        self._device_class = device_class
        self._state = False

        device_class_name = device_class.capitalize()
        self._name = f"Area {device_class_name} ({self.area.name})"

        self.tracking_listeners = []

        # Fetch sensors
        self.sensors = []
        for entity in self.area.entities[BINARY_SENSOR_DOMAIN]:

            if entity.device_class != self._device_class:
                continue

            self.sensors.append(entity.entity_id)

        self._attributes = {"sensors": self.sensors, "active_sensors": []}

    @property
    def name(self):
        """Return the name of the device if any."""
        return self._name

    @property
    def device_state_attributes(self):
        """Return the attributes of the area."""
        return self._attributes

    @property
    def is_on(self):
        """Return true if the area is occupied."""
        return self._state

    @property
    def device_class(self):
        """Return the class of this binary_sensor."""
        return self._device_class

    async def async_added_to_hass(self):
        """Call when entity about to be added to hass."""
        if self.hass.is_running:
            await self._setup_listeners()
        else:
            self.hass.bus.async_listen_once(
                EVENT_HOMEASSISTANT_STARTED, self._setup_listeners
            )

        self._update_state()

    async def async_will_remove_from_hass(self):
        """Remove the listeners upon removing the component."""
        self._remove_listeners()

    async def _setup_listeners(self, _=None) -> None:
        _LOGGER.debug("%s: Called '_setup_listeners'", self._name)
        if not self.hass.is_running:
            _LOGGER.debug("%s: Cancelled '_setup_listeners'", self._name)
            return

        # Track presence sensors
<<<<<<< HEAD
        remove_state_tracker = async_track_state_change(self.hass, self.sensors, self.sensor_state_change)
=======
        remove_state_tracker = async_track_state_change(
            self.hass, self.sensors, self.sensor_state_change
        )
>>>>>>> d158dda6
        delta = timedelta(seconds=self.area.config.get(CONF_UPDATE_INTERVAL))

        # Timed self update
        remove_interval = async_track_time_interval(self.hass, self.update_group, delta)

        self.tracking_listeners.extend([remove_state_tracker, remove_interval])

    def _remove_listeners(self):
        while self.tracking_listeners:
            remove_listener = self.tracking_listeners.pop()
            remove_listener()

    def sensor_state_change(self, entity_id, from_state, to_state):
        self._update_state()

    def update_group(self, next_interval):
        self._update_state()

    def _update_state(self):

        self._state = self._get_sensors_state()
        self.schedule_update_ha_state()

    def _get_sensors_state(self):

        active_sensors = []

        # Loop over all entities and check their state
        for sensor in self.sensors:

            entity = self.hass.states.get(sensor)

            if not entity:
                _LOGGER.info(
                    f"Could not get sensor state: {sensor} entity not found, skipping"
                )
                continue

            if entity.state in STATE_ON:
                active_sensors.append(sensor)

        self._attributes["active_sensors"] = active_sensors

        return len(active_sensors) > 0


class GlobalSensorGroupBinarySensor(BinarySensorEntity):
    def __init__(self, hass, areas, device_class, location_name):
        """Initialize an area sensor group binary sensor."""

        self.hass = hass
        self._device_class = device_class
        self._state = False

        device_class_name = device_class.capitalize()
        location_title = location_name.capitalize()
        self._name = f"{location_title} {device_class_name}"

        self.tracking_listeners = []

        self.update_interval = 0

        # Fetch sensors
        self.sensors = []
        for area in areas:
            for entity in area.entities[BINARY_SENSOR_DOMAIN]:

                if entity.device_class != self._device_class:
                    continue

                self.sensors.append(entity.entity_id)
                if area.config.get(CONF_UPDATE_INTERVAL) > self.update_interval:
                    self.update_interval = area.config.get(CONF_UPDATE_INTERVAL)

        self._attributes = {"sensors": self.sensors, "active_sensors": []}

    @property
    def name(self):
        """Return the name of the device if any."""
        return self._name

    @property
    def device_state_attributes(self):
        """Return the attributes of the area."""
        return self._attributes

    @property
    def is_on(self):
        """Return true if the area is occupied."""
        return self._state

    @property
    def device_class(self):
        """Return the class of this binary_sensor."""
        return self._device_class

    async def async_added_to_hass(self):
        """Call when entity about to be added to hass."""
        if self.hass.is_running:
            await self._setup_listeners()
        else:
            self.hass.bus.async_listen_once(
                EVENT_HOMEASSISTANT_STARTED, self._setup_listeners
            )

        self._update_state()

    async def async_will_remove_from_hass(self):
        """Remove the listeners upon removing the component."""
        self._remove_listeners()

    async def _setup_listeners(self, _=None) -> None:
        _LOGGER.debug("%s: Called '_setup_listeners'", self._name)
        if not self.hass.is_running:
            _LOGGER.debug("%s: Cancelled '_setup_listeners'", self._name)
            return

        # Track presence sensors
<<<<<<< HEAD
        remove_state_tracker = async_track_state_change(self.hass, self.sensors, self.sensor_state_change)
        delta = timedelta(seconds=self.update_interval)
=======
        remove_state_tracker = async_track_state_change(
            self.hass, self.sensors, self.sensor_state_change
        )
        delta = timedelta(seconds=self.area.config.get(CONF_UPDATE_INTERVAL))
>>>>>>> d158dda6

        # Timed self update
        remove_interval = async_track_time_interval(self.hass, self.update_group, delta)

        self.tracking_listeners.extend([remove_state_tracker, remove_interval])

    def _remove_listeners(self):
        while self.tracking_listeners:
            remove_listener = self.tracking_listeners.pop()
            remove_listener()

    def sensor_state_change(self, entity_id, from_state, to_state):
        self._update_state()

    def update_group(self, next_interval):
        self._update_state()

    def _update_state(self):

        self._state = self._get_sensors_state()
        self.schedule_update_ha_state()

    def _get_sensors_state(self):

        active_sensors = []

        # Loop over all entities and check their state
        for sensor in self.sensors:

            entity = self.hass.states.get(sensor)

            if not entity:
                _LOGGER.info(
                    f"Could not get sensor state: {sensor} entity not found, skipping"
                )
                continue

            if entity.state in STATE_ON:
                active_sensors.append(sensor)

        self._attributes["active_sensors"] = active_sensors

        return len(active_sensors) > 0
<|MERGE_RESOLUTION|>--- conflicted
+++ resolved
@@ -1,892 +1,871 @@
-DEPENDENCIES = ["magic_areas", "media_player", "binary_sensor"]
-
-import logging
-from datetime import datetime, timedelta
-
-from homeassistant.components.binary_sensor import (
-    DEVICE_CLASS_OCCUPANCY,
-    DEVICE_CLASS_PROBLEM,
-)
-from homeassistant.components.binary_sensor import DOMAIN as BINARY_SENSOR_DOMAIN
-from homeassistant.components.binary_sensor import BinarySensorEntity
-from homeassistant.components.climate import DOMAIN as CLIMATE_DOMAIN
-from homeassistant.components.light import DOMAIN as LIGHT_DOMAIN
-from homeassistant.components.media_player import DOMAIN as MEDIA_PLAYER_DOMAIN
-from homeassistant.components.switch import DOMAIN as SWITCH_DOMAIN
-from homeassistant.const import (
-    ATTR_ENTITY_ID,
-    EVENT_HOMEASSISTANT_STARTED,
-    SERVICE_TURN_OFF,
-    SERVICE_TURN_ON,
-    STATE_OFF,
-    STATE_ON,
-)
-from homeassistant.helpers.event import (
-    async_track_state_change,
-    async_track_time_interval,
-)
-from homeassistant.helpers.restore_state import RestoreEntity
-
-from .const import (
-    AGGREGATE_BINARY_SENSOR_CLASSES,
-    CONF_AL_DISABLE_ENTITY,
-    CONF_AL_DISABLE_STATE,
-    CONF_AL_ENTITIES,
-    CONF_AL_SLEEP_ENTITY,
-    CONF_AL_SLEEP_LIGHTS,
-    CONF_AL_SLEEP_STATE,
-    CONF_AL_SLEEP_TIMEOUT,
-    CONF_AUTO_LIGHTS,
-    CONF_CLEAR_TIMEOUT,
-    CONF_CONTROL_CLIMATE,
-    CONF_CONTROL_LIGHTS,
-    CONF_CONTROL_MEDIA,
-    CONF_EXTERIOR,
-    CONF_ICON,
-    CONF_ON_STATES,
-    CONF_PRESENCE_SENSOR_DEVICE_CLASS,
-    CONF_UPDATE_INTERVAL,
-    DISTRESS_SENSOR_CLASSES,
-    DISTRESS_STATES,
-    MODULE_DATA,
-    PRESENCE_DEVICE_COMPONENTS,
-)
-
-_LOGGER = logging.getLogger(__name__)
-
-
-async def async_setup_platform(
-    hass, config, async_add_entities, discovery_info=None
-):  # pylint: disable=unused-argument
-
-    areas = hass.data.get(MODULE_DATA)
-
-    distress_sensors = []
-    aggregate_sensors = []
-
-    # Create basic presence sensors
-    async_add_entities([AreaPresenceBinarySensor(hass, area) for area in areas])
-
-    device_class_area_map = {}
-
-    # Create distress sensors
-    for area in areas:
-
-        if BINARY_SENSOR_DOMAIN not in area.entities.keys():
-            continue
-
-        for sensor in area.entities[BINARY_SENSOR_DOMAIN]:
-            if sensor.device_class not in DISTRESS_SENSOR_CLASSES:
-                continue
-
-            _LOGGER.info(f"Creating distress binary_sensor for {area.name}")
-            distress_sensors.append(AreaDistressBinarySensor(hass, area))
-            break  # back to area loop
-
-        # Create Aggregate Sensors
-        available_device_classes = []
-
-        # binary_sensor Aggregates
-        if BINARY_SENSOR_DOMAIN not in area.entities.keys():
-            continue
-
-        for sensor in area.entities[BINARY_SENSOR_DOMAIN]:
-
-            if sensor.device_class not in AGGREGATE_BINARY_SENSOR_CLASSES:
-                continue
-
-            available_device_classes.append(sensor.device_class)
-
-        for device_class in set(available_device_classes):
-
-            if device_class not in device_class_area_map.keys():
-                device_class_area_map[device_class] = {"exterior": [], "interior": []}
-
-            area_location = "exterior" if area.config.get(CONF_EXTERIOR) else "interior"
-            device_class_area_map[device_class][area_location].append(area)
-
-            _LOGGER.info(
-                f"Creating aggregate binary_sensor for {area.name}/{device_class}"
-            )
-            aggregate_sensors.append(
-                AreaSensorGroupBinarySensor(hass, area, device_class)
-            )
-
-    # Add all extra entities
-    extra_entities = distress_sensors + aggregate_sensors
-    if extra_entities:
-        async_add_entities(extra_entities)
-
-    # Add Global Aggregates
-    global_aggregates = []
-    for device_class, locations in device_class_area_map.items():
-        for location_name, areas in locations.items():
-            if areas:
-                global_aggregates.append(
-                    GlobalSensorGroupBinarySensor(
-                        hass, areas, device_class, location_name
-                    )
-                )
-
-    if global_aggregates:
-        async_add_entities(global_aggregates)
-
-
-async def async_setup_entry(hass, config_entry, async_add_entities):
-    """Set up the Demo config entry."""
-    await async_setup_platform(hass, {}, async_add_entities)
-
-
-class AreaPresenceBinarySensor(BinarySensorEntity, RestoreEntity):
-    def __init__(self, hass, area):
-        """Initialize the area presence binary sensor."""
-
-        self.area = area
-        self.hass = hass
-        self._name = f"Area ({self.area.name})"
-        self._state = None
-        self.last_off_time = datetime.utcnow()
-
-        self.tracking_listeners = []
-
-        _LOGGER.info(f"Area {self.area.slug} presence sensor initializing.")
-
-        # Fetch presence sensors
-        self.presence_sensors = []
-        for component, entities in self.area.entities.items():
-
-            if component not in PRESENCE_DEVICE_COMPONENTS:
-                continue
-
-            for entity in entities:
-
-                if (
-                    component == BINARY_SENSOR_DOMAIN
-                    and entity.device_class
-                    not in self.area.config.get(CONF_PRESENCE_SENSOR_DEVICE_CLASS)
-                ):
-                    continue
-
-                self.presence_sensors.append(entity.entity_id)
-
-        # Append presence_hold switch as a presence_sensor
-        presence_hold_switch_id = f"{SWITCH_DOMAIN}.area_presence_hold_{self.area.slug}"
-        self.presence_sensors.append(presence_hold_switch_id)
-
-        area_lights = (
-            [entity.entity_id for entity in self.area.entities[LIGHT_DOMAIN]]
-            if LIGHT_DOMAIN in self.area.entities.keys()
-            else []
-        )
-        area_climate = (
-            [entity.entity_id for entity in self.area.entities[CLIMATE_DOMAIN]]
-            if CLIMATE_DOMAIN in self.area.entities.keys()
-            else []
-        )
-
-        # Set attributes
-        self._attributes = {
-            "presence_sensors": self.presence_sensors,
-            "active_sensors": [],
-            "lights": area_lights,
-            "climate": area_climate,
-            "clear_timeout": self.area.config.get(CONF_CLEAR_TIMEOUT),
-            "update_interval": self.area.config.get(CONF_UPDATE_INTERVAL),
-            "on_states": self.area.config.get(CONF_ON_STATES),
-            "exterior": self.area.config.get(CONF_EXTERIOR),
-        }
-
-        # Set attribute sleep_timeout if defined
-        autolights_config = self.area.config.get(CONF_AUTO_LIGHTS)
-        if autolights_config.get(CONF_AL_SLEEP_TIMEOUT):
-            self._attributes["sleep_timeout"] = autolights_config.get(
-                CONF_AL_SLEEP_TIMEOUT
-            )
-
-        _LOGGER.info(f"Area {self.area.slug} presence sensor initialized.")
-
-    @property
-    def name(self):
-        """Return the name of the device if any."""
-        return self._name
-
-    @property
-    def should_poll(self):
-        """If entity should be polled."""
-        return False
-
-    @property
-    def device_state_attributes(self):
-        """Return the attributes of the area."""
-        return self._attributes
-
-    @property
-    def is_on(self):
-        """Return true if the area is occupied."""
-        return self._state
-
-    @property
-    def icon(self):
-        """Return the icon to be used for this entity."""
-        if self.area.config.get(CONF_ICON):
-            return self.area.config.get(CONF_ICON)
-        return None
-
-    @property
-    def device_class(self):
-        """Return the class of this binary_sensor."""
-        return DEVICE_CLASS_OCCUPANCY
-
-    async def async_added_to_hass(self):
-        """Call when entity about to be added to hass."""
-        if self.hass.is_running:
-            await self._setup_listeners()
-        else:
-            self.hass.bus.async_listen_once(
-                EVENT_HOMEASSISTANT_STARTED, self._setup_listeners
-            )
-
-        last_state = await self.async_get_last_state()
-        is_new_entry = last_state is None  # newly added to HA
-
-        if is_new_entry:
-            _LOGGER.debug(f"New area detected: {self.area.slug}")
-            self._update_state()
-        else:
-            _LOGGER.debug(f"Area restored: {self.area.slug} [{last_state.state}]")
-<<<<<<< HEAD
-            self._state = (last_state.state == STATE_ON)
-=======
-            self._state = last_state.state == STATE_ON
->>>>>>> d158dda6
-            self.schedule_update_ha_state()
-
-    async def async_will_remove_from_hass(self):
-        """Remove the listeners upon removing the component."""
-        self._remove_listeners()
-
-    async def _setup_listeners(self, _=None) -> None:
-        _LOGGER.debug("%s: Called '_setup_listeners'", self._name)
-        if not self.hass.is_running:
-            _LOGGER.debug("%s: Cancelled '_setup_listeners'", self._name)
-            return
-
-        # Track presence sensors
-        remove_presence = async_track_state_change(
-            self.hass, self.presence_sensors, self.sensor_state_change
-        )
-
-        # Track autolight_disable sensor if available
-        autolights_config = self.area.config.get(CONF_AUTO_LIGHTS)
-        if autolights_config.get(CONF_AL_DISABLE_ENTITY):
-            remove_disable = async_track_state_change(
-                self.hass,
-                autolights_config.get(CONF_AL_DISABLE_ENTITY),
-                self.autolight_disable_state_change,
-            )
-            self.tracking_listeners.append(remove_disable)
-
-        # Timed self update
-        delta = timedelta(seconds=self.area.config.get(CONF_UPDATE_INTERVAL))
-        remove_interval = async_track_time_interval(self.hass, self.update_area, delta)
-
-        self.tracking_listeners.extend([remove_presence, remove_interval])
-
-    def _remove_listeners(self):
-        while self.tracking_listeners:
-            remove_listener = self.tracking_listeners.pop()
-            remove_listener()
-
-    def autolight_disable_state_change(self, entity_id, from_state, to_state):
-
-        if to_state.state == STATE_OFF:
-            if self._state:
-                self._lights_on()
-        else:
-            self._lights_off()
-
-    def sensor_state_change(self, entity_id, from_state, to_state):
-
-<<<<<<< HEAD
-        _LOGGER.debug(f"Area {self.area.slug}: sensor '{entity_id}' changed to {to_state.state}")
-=======
-        _LOGGER.debug(
-            f"Area {self.area.slug}: sensor '{entity_id}' changed to {to_state.state}"
-        )
->>>>>>> d158dda6
-
-        if to_state.state not in self.area.config.get(CONF_ON_STATES):
-            self.last_off_time = datetime.utcnow()  # Update last_off_time
-
-        return self._update_state()
-
-    def update_area(self, next_interval):
-        _LOGGER.debug(f"Area {self.area.slug}: Timed maintenance update")
-        return self._update_state()
-
-    def _is_sleep_on(self):
-        autolights_config = self.area.config.get(CONF_AUTO_LIGHTS)
-
-        sleep_state = False
-        if autolights_config.get(CONF_AL_SLEEP_ENTITY):
-            if not autolights_config.get(CONF_AL_SLEEP_LIGHTS):
-                # If user fails to set CONF_AL_SLEEP_LIGHTS, sleep mode will be ignored
-                _LOGGER.error(
-                    f"'{CONF_AL_SLEEP_LIGHTS}' not defined. Please review your configuration."
-                )
-            else:
-                sleep_entity = self.hass.states.get(
-                    autolights_config.get(CONF_AL_SLEEP_ENTITY)
-                )
-                if (
-                    sleep_entity.state.lower()
-                    == autolights_config.get(CONF_AL_SLEEP_STATE).lower()
-                ):
-                    _LOGGER.info(
-                        f"Sleep entity '{sleep_entity.entity_id}' on sleep state '{sleep_entity.state}'"
-                    )
-                    sleep_state = True
-
-        return sleep_state
-
-    def _autolights(self):
-
-        autolights_config = self.area.config.get(CONF_AUTO_LIGHTS)
-
-        # All lights affected by default
-        affected_lights = [
-            entity.entity_id for entity in self.area.entities[LIGHT_DOMAIN]
-        ]
-
-        # Regular operation
-        if autolights_config.get(CONF_AL_ENTITIES):
-            affected_lights = autolights_config.get(CONF_AL_ENTITIES)
-
-        # Check if disabled
-        if autolights_config.get(CONF_AL_DISABLE_ENTITY):
-            disable_entity = self.hass.states.get(
-                autolights_config.get(CONF_AL_DISABLE_ENTITY)
-            )
-            if disable_entity and (
-                disable_entity.state.lower()
-                == autolights_config.get(CONF_AL_DISABLE_STATE).lower()
-            ):
-                _LOGGER.info(
-                    f"Disable entity '{disable_entity.entity_id}' on disable state '{disable_entity.state}'"
-                )
-                return False
-
-        # Check if in sleep mode
-        if self._is_sleep_on():
-            affected_lights = autolights_config.get(CONF_AL_SLEEP_LIGHTS)
-
-        # Call service to turn_on the lights
-        service_data = {ATTR_ENTITY_ID: affected_lights}
-        self.hass.services.call(LIGHT_DOMAIN, SERVICE_TURN_ON, service_data)
-
-        return True
-
-    def _update_state(self):
-
-        area_state = self._get_area_state()
-        last_state = self._state
-        sleep_timeout = self.area.config.get(CONF_AUTO_LIGHTS).get(
-            CONF_AL_SLEEP_TIMEOUT
-        )
-
-        if area_state:
-            self._state = True
-        else:
-            if sleep_timeout and self._is_sleep_on():
-                # if in sleep mode and sleep_timeout is set, use it...
-                _LOGGER.debug(
-                    f"Area {self.area.slug} sleep mode is active. Timeout: {str(sleep_timeout)}"
-                )
-                clear_delta = timedelta(seconds=sleep_timeout)
-            else:
-                # ..else, use clear_timeout
-                _LOGGER.debug(
-                    f"Area {self.area.slug} ... Timeout: {str(self.area.config.get(CONF_CLEAR_TIMEOUT))}"
-                )
-                clear_delta = timedelta(
-                    seconds=self.area.config.get(CONF_CLEAR_TIMEOUT)
-                )
-
-            last_clear = self.last_off_time
-            clear_time = last_clear + clear_delta
-            time_now = datetime.utcnow()
-
-            if time_now >= clear_time:
-                self._state = False
-
-        self.schedule_update_ha_state()
-
-        # Check state change
-        if last_state != self._state:
-
-            if self._state:
-                self._state_on()
-            else:
-                self._state_off()
-
-    def _has_entities(self, domain):
-
-        return domain in self.area.entities.keys()
-
-    def _lights_on(self):
-        # Turn on lights, if configured
-        if self.area.config.get(CONF_CONTROL_LIGHTS) and self._has_entities(
-            LIGHT_DOMAIN
-        ):
-            self._autolights()
-
-    def _state_on(self):
-
-        self._lights_on()
-
-        # Turn on climate, if configured
-        if self.area.config.get(CONF_CONTROL_CLIMATE) and self._has_entities(
-            CLIMATE_DOMAIN
-        ):
-            service_data = {
-                ATTR_ENTITY_ID: [
-                    entity.entity_id for entity in self.area.entities[CLIMATE_DOMAIN]
-                ]
-            }
-            self.hass.services.call(CLIMATE_DOMAIN, SERVICE_TURN_ON, service_data)
-
-    def _lights_off(self):
-        # Turn off lights, if configured
-        if self.area.config.get(CONF_CONTROL_LIGHTS) and self._has_entities(
-            LIGHT_DOMAIN
-        ):
-            service_data = {
-                ATTR_ENTITY_ID: [
-                    entity.entity_id for entity in self.area.entities[LIGHT_DOMAIN]
-                ]
-            }
-            self.hass.services.call(LIGHT_DOMAIN, SERVICE_TURN_OFF, service_data)
-
-    def _state_off(self):
-
-        self._lights_off()
-
-        # Turn off climate, if configured
-        if self.area.config.get(CONF_CONTROL_CLIMATE) and self._has_entities(
-            CLIMATE_DOMAIN
-        ):
-            service_data = {
-                ATTR_ENTITY_ID: [
-                    entity.entity_id for entity in self.area.entities[CLIMATE_DOMAIN]
-                ]
-            }
-            self.hass.services.call(CLIMATE_DOMAIN, SERVICE_TURN_OFF, service_data)
-
-        # Turn off media, if configured
-        if self.area.config.get(CONF_CONTROL_MEDIA) and self._has_entities(
-            MEDIA_PLAYER_DOMAIN
-        ):
-            service_data = {
-                ATTR_ENTITY_ID: [
-                    entity.entity_id
-                    for entity in self.area.entities[MEDIA_PLAYER_DOMAIN]
-                ]
-            }
-            self.hass.services.call(MEDIA_PLAYER_DOMAIN, SERVICE_TURN_OFF, service_data)
-
-    def _get_area_state(self):
-
-        active_sensors = []
-
-        # Loop over all entities and check their state
-        for sensor in self.presence_sensors:
-
-            entity = self.hass.states.get(sensor)
-
-            if not entity:
-                _LOGGER.info(
-                    f"Could not get sensor state: {sensor} entity not found, skipping"
-                )
-                continue
-
-            if entity.state in self.area.config.get(CONF_ON_STATES):
-                active_sensors.append(sensor)
-
-        self._attributes["active_sensors"] = active_sensors
-
-        return len(active_sensors) > 0
-
-
-class AreaDistressBinarySensor(BinarySensorEntity):
-    def __init__(self, hass, area):
-        """Initialize the area distress binary sensor."""
-
-        self.area = area
-        self.hass = hass
-        self._name = f"Area Health ({self.area.name})"
-        self._state = False
-
-        self.distress_sensors = []
-        self.tracking_listeners = []
-
-        # Check if there are binary sensors
-        if BINARY_SENSOR_DOMAIN not in self.area.entities.keys():
-            return
-
-        # Fetch distress sensors
-        for entity in self.area.entities[BINARY_SENSOR_DOMAIN]:
-
-            if entity.device_class not in DISTRESS_SENSOR_CLASSES:
-                continue
-
-            self.distress_sensors.append(entity.entity_id)
-
-        self._attributes = {
-            "distress_sensors": self.distress_sensors,
-            "active_sensors": [],
-        }
-
-    @property
-    def name(self):
-        """Return the name of the device if any."""
-        return self._name
-
-    @property
-    def should_poll(self):
-        """If entity should be polled."""
-        return False
-
-    @property
-    def device_state_attributes(self):
-        """Return the attributes of the area."""
-        return self._attributes
-
-    @property
-    def is_on(self):
-        """Return true if the area is occupied."""
-        return self._state
-
-    @property
-    def device_class(self):
-        """Return the class of this binary_sensor."""
-        return DEVICE_CLASS_PROBLEM
-
-    async def async_added_to_hass(self):
-        """Call when entity about to be added to hass."""
-        if self.hass.is_running:
-            await self._setup_listeners()
-        else:
-            self.hass.bus.async_listen_once(
-                EVENT_HOMEASSISTANT_STARTED, self._setup_listeners
-            )
-
-        self._update_state()
-
-    async def async_will_remove_from_hass(self):
-        """Remove the listeners upon removing the component."""
-        self._remove_listeners()
-
-    async def _setup_listeners(self, _=None) -> None:
-        _LOGGER.debug("%s: Called '_setup_listeners'", self._name)
-        if not self.hass.is_running:
-            _LOGGER.debug("%s: Cancelled '_setup_listeners'", self._name)
-            return
-
-        # Track presence sensors
-<<<<<<< HEAD
-        remove_state_tracker = async_track_state_change(self.hass, self.distress_sensors, self.sensor_state_change)
-=======
-        remove_state_tracker = async_track_state_change(
-            self.hass, self.distress_sensors, self.sensor_state_change
-        )
->>>>>>> d158dda6
-        delta = timedelta(seconds=self.area.config.get(CONF_UPDATE_INTERVAL))
-
-        # Timed self update
-        remove_interval = async_track_time_interval(self.hass, self.update_area, delta)
-
-        self.tracking_listeners.extend([remove_state_tracker, remove_interval])
-
-    def _remove_listeners(self):
-        while self.tracking_listeners:
-            remove_listener = self.tracking_listeners.pop()
-            remove_listener()
-
-    def sensor_state_change(self, entity_id, from_state, to_state):
-        self._update_state()
-
-    def update_area(self, next_interval):
-        self._update_state()
-
-    def _update_state(self):
-
-        self._state = self._get_health_state()
-        self.schedule_update_ha_state()
-
-    def _get_health_state(self):
-
-        active_sensors = []
-
-        # Loop over all entities and check their state
-        for sensor in self.distress_sensors:
-
-            entity = self.hass.states.get(sensor)
-
-            if not entity:
-                _LOGGER.info(
-                    f"Could not get sensor state: {sensor} entity not found, skipping"
-                )
-                continue
-
-            if entity.state in DISTRESS_STATES:
-                active_sensors.append(sensor)
-
-        self._attributes["active_sensors"] = active_sensors
-
-        return len(active_sensors) > 0
-
-
-class AreaSensorGroupBinarySensor(BinarySensorEntity):
-    def __init__(self, hass, area, device_class):
-        """Initialize an area sensor group binary sensor."""
-
-        self.area = area
-        self.hass = hass
-        self._device_class = device_class
-        self._state = False
-
-        device_class_name = device_class.capitalize()
-        self._name = f"Area {device_class_name} ({self.area.name})"
-
-        self.tracking_listeners = []
-
-        # Fetch sensors
-        self.sensors = []
-        for entity in self.area.entities[BINARY_SENSOR_DOMAIN]:
-
-            if entity.device_class != self._device_class:
-                continue
-
-            self.sensors.append(entity.entity_id)
-
-        self._attributes = {"sensors": self.sensors, "active_sensors": []}
-
-    @property
-    def name(self):
-        """Return the name of the device if any."""
-        return self._name
-
-    @property
-    def device_state_attributes(self):
-        """Return the attributes of the area."""
-        return self._attributes
-
-    @property
-    def is_on(self):
-        """Return true if the area is occupied."""
-        return self._state
-
-    @property
-    def device_class(self):
-        """Return the class of this binary_sensor."""
-        return self._device_class
-
-    async def async_added_to_hass(self):
-        """Call when entity about to be added to hass."""
-        if self.hass.is_running:
-            await self._setup_listeners()
-        else:
-            self.hass.bus.async_listen_once(
-                EVENT_HOMEASSISTANT_STARTED, self._setup_listeners
-            )
-
-        self._update_state()
-
-    async def async_will_remove_from_hass(self):
-        """Remove the listeners upon removing the component."""
-        self._remove_listeners()
-
-    async def _setup_listeners(self, _=None) -> None:
-        _LOGGER.debug("%s: Called '_setup_listeners'", self._name)
-        if not self.hass.is_running:
-            _LOGGER.debug("%s: Cancelled '_setup_listeners'", self._name)
-            return
-
-        # Track presence sensors
-<<<<<<< HEAD
-        remove_state_tracker = async_track_state_change(self.hass, self.sensors, self.sensor_state_change)
-=======
-        remove_state_tracker = async_track_state_change(
-            self.hass, self.sensors, self.sensor_state_change
-        )
->>>>>>> d158dda6
-        delta = timedelta(seconds=self.area.config.get(CONF_UPDATE_INTERVAL))
-
-        # Timed self update
-        remove_interval = async_track_time_interval(self.hass, self.update_group, delta)
-
-        self.tracking_listeners.extend([remove_state_tracker, remove_interval])
-
-    def _remove_listeners(self):
-        while self.tracking_listeners:
-            remove_listener = self.tracking_listeners.pop()
-            remove_listener()
-
-    def sensor_state_change(self, entity_id, from_state, to_state):
-        self._update_state()
-
-    def update_group(self, next_interval):
-        self._update_state()
-
-    def _update_state(self):
-
-        self._state = self._get_sensors_state()
-        self.schedule_update_ha_state()
-
-    def _get_sensors_state(self):
-
-        active_sensors = []
-
-        # Loop over all entities and check their state
-        for sensor in self.sensors:
-
-            entity = self.hass.states.get(sensor)
-
-            if not entity:
-                _LOGGER.info(
-                    f"Could not get sensor state: {sensor} entity not found, skipping"
-                )
-                continue
-
-            if entity.state in STATE_ON:
-                active_sensors.append(sensor)
-
-        self._attributes["active_sensors"] = active_sensors
-
-        return len(active_sensors) > 0
-
-
-class GlobalSensorGroupBinarySensor(BinarySensorEntity):
-    def __init__(self, hass, areas, device_class, location_name):
-        """Initialize an area sensor group binary sensor."""
-
-        self.hass = hass
-        self._device_class = device_class
-        self._state = False
-
-        device_class_name = device_class.capitalize()
-        location_title = location_name.capitalize()
-        self._name = f"{location_title} {device_class_name}"
-
-        self.tracking_listeners = []
-
-        self.update_interval = 0
-
-        # Fetch sensors
-        self.sensors = []
-        for area in areas:
-            for entity in area.entities[BINARY_SENSOR_DOMAIN]:
-
-                if entity.device_class != self._device_class:
-                    continue
-
-                self.sensors.append(entity.entity_id)
-                if area.config.get(CONF_UPDATE_INTERVAL) > self.update_interval:
-                    self.update_interval = area.config.get(CONF_UPDATE_INTERVAL)
-
-        self._attributes = {"sensors": self.sensors, "active_sensors": []}
-
-    @property
-    def name(self):
-        """Return the name of the device if any."""
-        return self._name
-
-    @property
-    def device_state_attributes(self):
-        """Return the attributes of the area."""
-        return self._attributes
-
-    @property
-    def is_on(self):
-        """Return true if the area is occupied."""
-        return self._state
-
-    @property
-    def device_class(self):
-        """Return the class of this binary_sensor."""
-        return self._device_class
-
-    async def async_added_to_hass(self):
-        """Call when entity about to be added to hass."""
-        if self.hass.is_running:
-            await self._setup_listeners()
-        else:
-            self.hass.bus.async_listen_once(
-                EVENT_HOMEASSISTANT_STARTED, self._setup_listeners
-            )
-
-        self._update_state()
-
-    async def async_will_remove_from_hass(self):
-        """Remove the listeners upon removing the component."""
-        self._remove_listeners()
-
-    async def _setup_listeners(self, _=None) -> None:
-        _LOGGER.debug("%s: Called '_setup_listeners'", self._name)
-        if not self.hass.is_running:
-            _LOGGER.debug("%s: Cancelled '_setup_listeners'", self._name)
-            return
-
-        # Track presence sensors
-<<<<<<< HEAD
-        remove_state_tracker = async_track_state_change(self.hass, self.sensors, self.sensor_state_change)
-        delta = timedelta(seconds=self.update_interval)
-=======
-        remove_state_tracker = async_track_state_change(
-            self.hass, self.sensors, self.sensor_state_change
-        )
-        delta = timedelta(seconds=self.area.config.get(CONF_UPDATE_INTERVAL))
->>>>>>> d158dda6
-
-        # Timed self update
-        remove_interval = async_track_time_interval(self.hass, self.update_group, delta)
-
-        self.tracking_listeners.extend([remove_state_tracker, remove_interval])
-
-    def _remove_listeners(self):
-        while self.tracking_listeners:
-            remove_listener = self.tracking_listeners.pop()
-            remove_listener()
-
-    def sensor_state_change(self, entity_id, from_state, to_state):
-        self._update_state()
-
-    def update_group(self, next_interval):
-        self._update_state()
-
-    def _update_state(self):
-
-        self._state = self._get_sensors_state()
-        self.schedule_update_ha_state()
-
-    def _get_sensors_state(self):
-
-        active_sensors = []
-
-        # Loop over all entities and check their state
-        for sensor in self.sensors:
-
-            entity = self.hass.states.get(sensor)
-
-            if not entity:
-                _LOGGER.info(
-                    f"Could not get sensor state: {sensor} entity not found, skipping"
-                )
-                continue
-
-            if entity.state in STATE_ON:
-                active_sensors.append(sensor)
-
-        self._attributes["active_sensors"] = active_sensors
-
-        return len(active_sensors) > 0
+DEPENDENCIES = ["magic_areas", "media_player", "binary_sensor"]
+
+import logging
+from datetime import datetime, timedelta
+
+from homeassistant.components.binary_sensor import (
+    DEVICE_CLASS_OCCUPANCY,
+    DEVICE_CLASS_PROBLEM,
+)
+from homeassistant.components.binary_sensor import DOMAIN as BINARY_SENSOR_DOMAIN
+from homeassistant.components.binary_sensor import BinarySensorEntity
+from homeassistant.components.climate import DOMAIN as CLIMATE_DOMAIN
+from homeassistant.components.light import DOMAIN as LIGHT_DOMAIN
+from homeassistant.components.media_player import DOMAIN as MEDIA_PLAYER_DOMAIN
+from homeassistant.components.switch import DOMAIN as SWITCH_DOMAIN
+from homeassistant.const import (
+    ATTR_ENTITY_ID,
+    EVENT_HOMEASSISTANT_STARTED,
+    SERVICE_TURN_OFF,
+    SERVICE_TURN_ON,
+    STATE_OFF,
+    STATE_ON,
+)
+from homeassistant.helpers.event import (
+    async_track_state_change,
+    async_track_time_interval,
+)
+from homeassistant.helpers.restore_state import RestoreEntity
+
+from .const import (
+    AGGREGATE_BINARY_SENSOR_CLASSES,
+    CONF_AL_DISABLE_ENTITY,
+    CONF_AL_DISABLE_STATE,
+    CONF_AL_ENTITIES,
+    CONF_AL_SLEEP_ENTITY,
+    CONF_AL_SLEEP_LIGHTS,
+    CONF_AL_SLEEP_STATE,
+    CONF_AL_SLEEP_TIMEOUT,
+    CONF_AUTO_LIGHTS,
+    CONF_CLEAR_TIMEOUT,
+    CONF_CONTROL_CLIMATE,
+    CONF_CONTROL_LIGHTS,
+    CONF_CONTROL_MEDIA,
+    CONF_EXTERIOR,
+    CONF_ICON,
+    CONF_ON_STATES,
+    CONF_PRESENCE_SENSOR_DEVICE_CLASS,
+    CONF_UPDATE_INTERVAL,
+    DISTRESS_SENSOR_CLASSES,
+    DISTRESS_STATES,
+    MODULE_DATA,
+    PRESENCE_DEVICE_COMPONENTS,
+)
+
+_LOGGER = logging.getLogger(__name__)
+
+
+async def async_setup_platform(
+    hass, config, async_add_entities, discovery_info=None
+):  # pylint: disable=unused-argument
+
+    areas = hass.data.get(MODULE_DATA)
+
+    distress_sensors = []
+    aggregate_sensors = []
+
+    # Create basic presence sensors
+    async_add_entities([AreaPresenceBinarySensor(hass, area) for area in areas])
+
+    device_class_area_map = {}
+
+    # Create distress sensors
+    for area in areas:
+
+        if BINARY_SENSOR_DOMAIN not in area.entities.keys():
+            continue
+
+        for sensor in area.entities[BINARY_SENSOR_DOMAIN]:
+            if sensor.device_class not in DISTRESS_SENSOR_CLASSES:
+                continue
+
+            _LOGGER.info(f"Creating distress binary_sensor for {area.name}")
+            distress_sensors.append(AreaDistressBinarySensor(hass, area))
+            break  # back to area loop
+
+        # Create Aggregate Sensors
+        available_device_classes = []
+
+        # binary_sensor Aggregates
+        if BINARY_SENSOR_DOMAIN not in area.entities.keys():
+            continue
+
+        for sensor in area.entities[BINARY_SENSOR_DOMAIN]:
+
+            if sensor.device_class not in AGGREGATE_BINARY_SENSOR_CLASSES:
+                continue
+
+            available_device_classes.append(sensor.device_class)
+
+        for device_class in set(available_device_classes):
+
+            if device_class not in device_class_area_map.keys():
+                device_class_area_map[device_class] = {"exterior": [], "interior": []}
+
+            area_location = "exterior" if area.config.get(CONF_EXTERIOR) else "interior"
+            device_class_area_map[device_class][area_location].append(area)
+
+            _LOGGER.info(
+                f"Creating aggregate binary_sensor for {area.name}/{device_class}"
+            )
+            aggregate_sensors.append(
+                AreaSensorGroupBinarySensor(hass, area, device_class)
+            )
+
+    # Add all extra entities
+    extra_entities = distress_sensors + aggregate_sensors
+    if extra_entities:
+        async_add_entities(extra_entities)
+
+    # Add Global Aggregates
+    global_aggregates = []
+    for device_class, locations in device_class_area_map.items():
+        for location_name, areas in locations.items():
+            if areas:
+                global_aggregates.append(
+                    GlobalSensorGroupBinarySensor(
+                        hass, areas, device_class, location_name
+                    )
+                )
+
+    if global_aggregates:
+        async_add_entities(global_aggregates)
+
+
+async def async_setup_entry(hass, config_entry, async_add_entities):
+    """Set up the Demo config entry."""
+    await async_setup_platform(hass, {}, async_add_entities)
+
+
+class AreaPresenceBinarySensor(BinarySensorEntity, RestoreEntity):
+    def __init__(self, hass, area):
+        """Initialize the area presence binary sensor."""
+
+        self.area = area
+        self.hass = hass
+        self._name = f"Area ({self.area.name})"
+        self._state = None
+        self.last_off_time = datetime.utcnow()
+
+        self.tracking_listeners = []
+
+        _LOGGER.info(f"Area {self.area.slug} presence sensor initializing.")
+
+        # Fetch presence sensors
+        self.presence_sensors = []
+        for component, entities in self.area.entities.items():
+
+            if component not in PRESENCE_DEVICE_COMPONENTS:
+                continue
+
+            for entity in entities:
+
+                if (
+                    component == BINARY_SENSOR_DOMAIN
+                    and entity.device_class
+                    not in self.area.config.get(CONF_PRESENCE_SENSOR_DEVICE_CLASS)
+                ):
+                    continue
+
+                self.presence_sensors.append(entity.entity_id)
+
+        # Append presence_hold switch as a presence_sensor
+        presence_hold_switch_id = f"{SWITCH_DOMAIN}.area_presence_hold_{self.area.slug}"
+        self.presence_sensors.append(presence_hold_switch_id)
+
+        area_lights = (
+            [entity.entity_id for entity in self.area.entities[LIGHT_DOMAIN]]
+            if LIGHT_DOMAIN in self.area.entities.keys()
+            else []
+        )
+        area_climate = (
+            [entity.entity_id for entity in self.area.entities[CLIMATE_DOMAIN]]
+            if CLIMATE_DOMAIN in self.area.entities.keys()
+            else []
+        )
+
+        # Set attributes
+        self._attributes = {
+            "presence_sensors": self.presence_sensors,
+            "active_sensors": [],
+            "lights": area_lights,
+            "climate": area_climate,
+            "clear_timeout": self.area.config.get(CONF_CLEAR_TIMEOUT),
+            "update_interval": self.area.config.get(CONF_UPDATE_INTERVAL),
+            "on_states": self.area.config.get(CONF_ON_STATES),
+            "exterior": self.area.config.get(CONF_EXTERIOR),
+        }
+
+        # Set attribute sleep_timeout if defined
+        autolights_config = self.area.config.get(CONF_AUTO_LIGHTS)
+        if autolights_config.get(CONF_AL_SLEEP_TIMEOUT):
+            self._attributes["sleep_timeout"] = autolights_config.get(
+                CONF_AL_SLEEP_TIMEOUT
+            )
+
+        _LOGGER.info(f"Area {self.area.slug} presence sensor initialized.")
+
+    @property
+    def name(self):
+        """Return the name of the device if any."""
+        return self._name
+
+    @property
+    def should_poll(self):
+        """If entity should be polled."""
+        return False
+
+    @property
+    def device_state_attributes(self):
+        """Return the attributes of the area."""
+        return self._attributes
+
+    @property
+    def is_on(self):
+        """Return true if the area is occupied."""
+        return self._state
+
+    @property
+    def icon(self):
+        """Return the icon to be used for this entity."""
+        if self.area.config.get(CONF_ICON):
+            return self.area.config.get(CONF_ICON)
+        return None
+
+    @property
+    def device_class(self):
+        """Return the class of this binary_sensor."""
+        return DEVICE_CLASS_OCCUPANCY
+
+    async def async_added_to_hass(self):
+        """Call when entity about to be added to hass."""
+        if self.hass.is_running:
+            await self._setup_listeners()
+        else:
+            self.hass.bus.async_listen_once(
+                EVENT_HOMEASSISTANT_STARTED, self._setup_listeners
+            )
+
+        last_state = await self.async_get_last_state()
+        is_new_entry = last_state is None  # newly added to HA
+
+        if is_new_entry:
+            _LOGGER.debug(f"New area detected: {self.area.slug}")
+            self._update_state()
+        else:
+            _LOGGER.debug(f"Area restored: {self.area.slug} [{last_state.state}]")
+            self._state = last_state.state == STATE_ON
+            self.schedule_update_ha_state()
+
+    async def async_will_remove_from_hass(self):
+        """Remove the listeners upon removing the component."""
+        self._remove_listeners()
+
+    async def _setup_listeners(self, _=None) -> None:
+        _LOGGER.debug("%s: Called '_setup_listeners'", self._name)
+        if not self.hass.is_running:
+            _LOGGER.debug("%s: Cancelled '_setup_listeners'", self._name)
+            return
+
+        # Track presence sensors
+        remove_presence = async_track_state_change(
+            self.hass, self.presence_sensors, self.sensor_state_change
+        )
+
+        # Track autolight_disable sensor if available
+        autolights_config = self.area.config.get(CONF_AUTO_LIGHTS)
+        if autolights_config.get(CONF_AL_DISABLE_ENTITY):
+            remove_disable = async_track_state_change(
+                self.hass,
+                autolights_config.get(CONF_AL_DISABLE_ENTITY),
+                self.autolight_disable_state_change,
+            )
+            self.tracking_listeners.append(remove_disable)
+
+        # Timed self update
+        delta = timedelta(seconds=self.area.config.get(CONF_UPDATE_INTERVAL))
+        remove_interval = async_track_time_interval(self.hass, self.update_area, delta)
+
+        self.tracking_listeners.extend([remove_presence, remove_interval])
+
+    def _remove_listeners(self):
+        while self.tracking_listeners:
+            remove_listener = self.tracking_listeners.pop()
+            remove_listener()
+
+    def autolight_disable_state_change(self, entity_id, from_state, to_state):
+
+        if to_state.state == STATE_OFF:
+            if self._state:
+                self._lights_on()
+        else:
+            self._lights_off()
+
+    def sensor_state_change(self, entity_id, from_state, to_state):
+
+        _LOGGER.debug(
+            f"Area {self.area.slug}: sensor '{entity_id}' changed to {to_state.state}"
+        )
+
+        if to_state.state not in self.area.config.get(CONF_ON_STATES):
+            self.last_off_time = datetime.utcnow()  # Update last_off_time
+
+        return self._update_state()
+
+    def update_area(self, next_interval):
+        _LOGGER.debug(f"Area {self.area.slug}: Timed maintenance update")
+        return self._update_state()
+
+    def _is_sleep_on(self):
+        autolights_config = self.area.config.get(CONF_AUTO_LIGHTS)
+
+        sleep_state = False
+        if autolights_config.get(CONF_AL_SLEEP_ENTITY):
+            if not autolights_config.get(CONF_AL_SLEEP_LIGHTS):
+                # If user fails to set CONF_AL_SLEEP_LIGHTS, sleep mode will be ignored
+                _LOGGER.error(
+                    f"'{CONF_AL_SLEEP_LIGHTS}' not defined. Please review your configuration."
+                )
+            else:
+                sleep_entity = self.hass.states.get(
+                    autolights_config.get(CONF_AL_SLEEP_ENTITY)
+                )
+                if (
+                    sleep_entity.state.lower()
+                    == autolights_config.get(CONF_AL_SLEEP_STATE).lower()
+                ):
+                    _LOGGER.info(
+                        f"Sleep entity '{sleep_entity.entity_id}' on sleep state '{sleep_entity.state}'"
+                    )
+                    sleep_state = True
+
+        return sleep_state
+
+    def _autolights(self):
+
+        autolights_config = self.area.config.get(CONF_AUTO_LIGHTS)
+
+        # All lights affected by default
+        affected_lights = [
+            entity.entity_id for entity in self.area.entities[LIGHT_DOMAIN]
+        ]
+
+        # Regular operation
+        if autolights_config.get(CONF_AL_ENTITIES):
+            affected_lights = autolights_config.get(CONF_AL_ENTITIES)
+
+        # Check if disabled
+        if autolights_config.get(CONF_AL_DISABLE_ENTITY):
+            disable_entity = self.hass.states.get(
+                autolights_config.get(CONF_AL_DISABLE_ENTITY)
+            )
+            if disable_entity and (
+                disable_entity.state.lower()
+                == autolights_config.get(CONF_AL_DISABLE_STATE).lower()
+            ):
+                _LOGGER.info(
+                    f"Disable entity '{disable_entity.entity_id}' on disable state '{disable_entity.state}'"
+                )
+                return False
+
+        # Check if in sleep mode
+        if self._is_sleep_on():
+            affected_lights = autolights_config.get(CONF_AL_SLEEP_LIGHTS)
+
+        # Call service to turn_on the lights
+        service_data = {ATTR_ENTITY_ID: affected_lights}
+        self.hass.services.call(LIGHT_DOMAIN, SERVICE_TURN_ON, service_data)
+
+        return True
+
+    def _update_state(self):
+
+        area_state = self._get_area_state()
+        last_state = self._state
+        sleep_timeout = self.area.config.get(CONF_AUTO_LIGHTS).get(
+            CONF_AL_SLEEP_TIMEOUT
+        )
+
+        if area_state:
+            self._state = True
+        else:
+            if sleep_timeout and self._is_sleep_on():
+                # if in sleep mode and sleep_timeout is set, use it...
+                _LOGGER.debug(
+                    f"Area {self.area.slug} sleep mode is active. Timeout: {str(sleep_timeout)}"
+                )
+                clear_delta = timedelta(seconds=sleep_timeout)
+            else:
+                # ..else, use clear_timeout
+                _LOGGER.debug(
+                    f"Area {self.area.slug} ... Timeout: {str(self.area.config.get(CONF_CLEAR_TIMEOUT))}"
+                )
+                clear_delta = timedelta(
+                    seconds=self.area.config.get(CONF_CLEAR_TIMEOUT)
+                )
+
+            last_clear = self.last_off_time
+            clear_time = last_clear + clear_delta
+            time_now = datetime.utcnow()
+
+            if time_now >= clear_time:
+                self._state = False
+
+        self.schedule_update_ha_state()
+
+        # Check state change
+        if last_state != self._state:
+
+            if self._state:
+                self._state_on()
+            else:
+                self._state_off()
+
+    def _has_entities(self, domain):
+
+        return domain in self.area.entities.keys()
+
+    def _lights_on(self):
+        # Turn on lights, if configured
+        if self.area.config.get(CONF_CONTROL_LIGHTS) and self._has_entities(
+            LIGHT_DOMAIN
+        ):
+            self._autolights()
+
+    def _state_on(self):
+
+        self._lights_on()
+
+        # Turn on climate, if configured
+        if self.area.config.get(CONF_CONTROL_CLIMATE) and self._has_entities(
+            CLIMATE_DOMAIN
+        ):
+            service_data = {
+                ATTR_ENTITY_ID: [
+                    entity.entity_id for entity in self.area.entities[CLIMATE_DOMAIN]
+                ]
+            }
+            self.hass.services.call(CLIMATE_DOMAIN, SERVICE_TURN_ON, service_data)
+
+    def _lights_off(self):
+        # Turn off lights, if configured
+        if self.area.config.get(CONF_CONTROL_LIGHTS) and self._has_entities(
+            LIGHT_DOMAIN
+        ):
+            service_data = {
+                ATTR_ENTITY_ID: [
+                    entity.entity_id for entity in self.area.entities[LIGHT_DOMAIN]
+                ]
+            }
+            self.hass.services.call(LIGHT_DOMAIN, SERVICE_TURN_OFF, service_data)
+
+    def _state_off(self):
+
+        self._lights_off()
+
+        # Turn off climate, if configured
+        if self.area.config.get(CONF_CONTROL_CLIMATE) and self._has_entities(
+            CLIMATE_DOMAIN
+        ):
+            service_data = {
+                ATTR_ENTITY_ID: [
+                    entity.entity_id for entity in self.area.entities[CLIMATE_DOMAIN]
+                ]
+            }
+            self.hass.services.call(CLIMATE_DOMAIN, SERVICE_TURN_OFF, service_data)
+
+        # Turn off media, if configured
+        if self.area.config.get(CONF_CONTROL_MEDIA) and self._has_entities(
+            MEDIA_PLAYER_DOMAIN
+        ):
+            service_data = {
+                ATTR_ENTITY_ID: [
+                    entity.entity_id
+                    for entity in self.area.entities[MEDIA_PLAYER_DOMAIN]
+                ]
+            }
+            self.hass.services.call(MEDIA_PLAYER_DOMAIN, SERVICE_TURN_OFF, service_data)
+
+    def _get_area_state(self):
+
+        active_sensors = []
+
+        # Loop over all entities and check their state
+        for sensor in self.presence_sensors:
+
+            entity = self.hass.states.get(sensor)
+
+            if not entity:
+                _LOGGER.info(
+                    f"Could not get sensor state: {sensor} entity not found, skipping"
+                )
+                continue
+
+            if entity.state in self.area.config.get(CONF_ON_STATES):
+                active_sensors.append(sensor)
+
+        self._attributes["active_sensors"] = active_sensors
+
+        return len(active_sensors) > 0
+
+
+class AreaDistressBinarySensor(BinarySensorEntity):
+    def __init__(self, hass, area):
+        """Initialize the area distress binary sensor."""
+
+        self.area = area
+        self.hass = hass
+        self._name = f"Area Health ({self.area.name})"
+        self._state = False
+
+        self.distress_sensors = []
+        self.tracking_listeners = []
+
+        # Check if there are binary sensors
+        if BINARY_SENSOR_DOMAIN not in self.area.entities.keys():
+            return
+
+        # Fetch distress sensors
+        for entity in self.area.entities[BINARY_SENSOR_DOMAIN]:
+
+            if entity.device_class not in DISTRESS_SENSOR_CLASSES:
+                continue
+
+            self.distress_sensors.append(entity.entity_id)
+
+        self._attributes = {
+            "distress_sensors": self.distress_sensors,
+            "active_sensors": [],
+        }
+
+    @property
+    def name(self):
+        """Return the name of the device if any."""
+        return self._name
+
+    @property
+    def should_poll(self):
+        """If entity should be polled."""
+        return False
+
+    @property
+    def device_state_attributes(self):
+        """Return the attributes of the area."""
+        return self._attributes
+
+    @property
+    def is_on(self):
+        """Return true if the area is occupied."""
+        return self._state
+
+    @property
+    def device_class(self):
+        """Return the class of this binary_sensor."""
+        return DEVICE_CLASS_PROBLEM
+
+    async def async_added_to_hass(self):
+        """Call when entity about to be added to hass."""
+        if self.hass.is_running:
+            await self._setup_listeners()
+        else:
+            self.hass.bus.async_listen_once(
+                EVENT_HOMEASSISTANT_STARTED, self._setup_listeners
+            )
+
+        self._update_state()
+
+    async def async_will_remove_from_hass(self):
+        """Remove the listeners upon removing the component."""
+        self._remove_listeners()
+
+    async def _setup_listeners(self, _=None) -> None:
+        _LOGGER.debug("%s: Called '_setup_listeners'", self._name)
+        if not self.hass.is_running:
+            _LOGGER.debug("%s: Cancelled '_setup_listeners'", self._name)
+            return
+
+        # Track presence sensors
+        remove_state_tracker = async_track_state_change(
+            self.hass, self.distress_sensors, self.sensor_state_change
+        )
+        delta = timedelta(seconds=self.area.config.get(CONF_UPDATE_INTERVAL))
+
+        # Timed self update
+        remove_interval = async_track_time_interval(self.hass, self.update_area, delta)
+
+        self.tracking_listeners.extend([remove_state_tracker, remove_interval])
+
+    def _remove_listeners(self):
+        while self.tracking_listeners:
+            remove_listener = self.tracking_listeners.pop()
+            remove_listener()
+
+    def sensor_state_change(self, entity_id, from_state, to_state):
+        self._update_state()
+
+    def update_area(self, next_interval):
+        self._update_state()
+
+    def _update_state(self):
+
+        self._state = self._get_health_state()
+        self.schedule_update_ha_state()
+
+    def _get_health_state(self):
+
+        active_sensors = []
+
+        # Loop over all entities and check their state
+        for sensor in self.distress_sensors:
+
+            entity = self.hass.states.get(sensor)
+
+            if not entity:
+                _LOGGER.info(
+                    f"Could not get sensor state: {sensor} entity not found, skipping"
+                )
+                continue
+
+            if entity.state in DISTRESS_STATES:
+                active_sensors.append(sensor)
+
+        self._attributes["active_sensors"] = active_sensors
+
+        return len(active_sensors) > 0
+
+
+class AreaSensorGroupBinarySensor(BinarySensorEntity):
+    def __init__(self, hass, area, device_class):
+        """Initialize an area sensor group binary sensor."""
+
+        self.area = area
+        self.hass = hass
+        self._device_class = device_class
+        self._state = False
+
+        device_class_name = device_class.capitalize()
+        self._name = f"Area {device_class_name} ({self.area.name})"
+
+        self.tracking_listeners = []
+
+        # Fetch sensors
+        self.sensors = []
+        for entity in self.area.entities[BINARY_SENSOR_DOMAIN]:
+
+            if entity.device_class != self._device_class:
+                continue
+
+            self.sensors.append(entity.entity_id)
+
+        self._attributes = {"sensors": self.sensors, "active_sensors": []}
+
+    @property
+    def name(self):
+        """Return the name of the device if any."""
+        return self._name
+
+    @property
+    def device_state_attributes(self):
+        """Return the attributes of the area."""
+        return self._attributes
+
+    @property
+    def is_on(self):
+        """Return true if the area is occupied."""
+        return self._state
+
+    @property
+    def device_class(self):
+        """Return the class of this binary_sensor."""
+        return self._device_class
+
+    async def async_added_to_hass(self):
+        """Call when entity about to be added to hass."""
+        if self.hass.is_running:
+            await self._setup_listeners()
+        else:
+            self.hass.bus.async_listen_once(
+                EVENT_HOMEASSISTANT_STARTED, self._setup_listeners
+            )
+
+        self._update_state()
+
+    async def async_will_remove_from_hass(self):
+        """Remove the listeners upon removing the component."""
+        self._remove_listeners()
+
+    async def _setup_listeners(self, _=None) -> None:
+        _LOGGER.debug("%s: Called '_setup_listeners'", self._name)
+        if not self.hass.is_running:
+            _LOGGER.debug("%s: Cancelled '_setup_listeners'", self._name)
+            return
+
+        # Track presence sensors
+        remove_state_tracker = async_track_state_change(
+            self.hass, self.sensors, self.sensor_state_change
+        )
+        delta = timedelta(seconds=self.area.config.get(CONF_UPDATE_INTERVAL))
+
+        # Timed self update
+        remove_interval = async_track_time_interval(self.hass, self.update_group, delta)
+
+        self.tracking_listeners.extend([remove_state_tracker, remove_interval])
+
+    def _remove_listeners(self):
+        while self.tracking_listeners:
+            remove_listener = self.tracking_listeners.pop()
+            remove_listener()
+
+    def sensor_state_change(self, entity_id, from_state, to_state):
+        self._update_state()
+
+    def update_group(self, next_interval):
+        self._update_state()
+
+    def _update_state(self):
+
+        self._state = self._get_sensors_state()
+        self.schedule_update_ha_state()
+
+    def _get_sensors_state(self):
+
+        active_sensors = []
+
+        # Loop over all entities and check their state
+        for sensor in self.sensors:
+
+            entity = self.hass.states.get(sensor)
+
+            if not entity:
+                _LOGGER.info(
+                    f"Could not get sensor state: {sensor} entity not found, skipping"
+                )
+                continue
+
+            if entity.state in STATE_ON:
+                active_sensors.append(sensor)
+
+        self._attributes["active_sensors"] = active_sensors
+
+        return len(active_sensors) > 0
+
+
+class GlobalSensorGroupBinarySensor(BinarySensorEntity):
+    def __init__(self, hass, areas, device_class, location_name):
+        """Initialize an area sensor group binary sensor."""
+
+        self.hass = hass
+        self._device_class = device_class
+        self._state = False
+
+        device_class_name = device_class.capitalize()
+        location_title = location_name.capitalize()
+        self._name = f"{location_title} {device_class_name}"
+
+        self.tracking_listeners = []
+
+        self.update_interval = 0
+
+        # Fetch sensors
+        self.sensors = []
+        for area in areas:
+            for entity in area.entities[BINARY_SENSOR_DOMAIN]:
+
+                if entity.device_class != self._device_class:
+                    continue
+
+                self.sensors.append(entity.entity_id)
+                if area.config.get(CONF_UPDATE_INTERVAL) > self.update_interval:
+                    self.update_interval = area.config.get(CONF_UPDATE_INTERVAL)
+
+        self._attributes = {"sensors": self.sensors, "active_sensors": []}
+
+    @property
+    def name(self):
+        """Return the name of the device if any."""
+        return self._name
+
+    @property
+    def device_state_attributes(self):
+        """Return the attributes of the area."""
+        return self._attributes
+
+    @property
+    def is_on(self):
+        """Return true if the area is occupied."""
+        return self._state
+
+    @property
+    def device_class(self):
+        """Return the class of this binary_sensor."""
+        return self._device_class
+
+    async def async_added_to_hass(self):
+        """Call when entity about to be added to hass."""
+        if self.hass.is_running:
+            await self._setup_listeners()
+        else:
+            self.hass.bus.async_listen_once(
+                EVENT_HOMEASSISTANT_STARTED, self._setup_listeners
+            )
+
+        self._update_state()
+
+    async def async_will_remove_from_hass(self):
+        """Remove the listeners upon removing the component."""
+        self._remove_listeners()
+
+    async def _setup_listeners(self, _=None) -> None:
+        _LOGGER.debug("%s: Called '_setup_listeners'", self._name)
+        if not self.hass.is_running:
+            _LOGGER.debug("%s: Cancelled '_setup_listeners'", self._name)
+            return
+
+        # Track presence sensors
+        remove_state_tracker = async_track_state_change(
+            self.hass, self.sensors, self.sensor_state_change
+        )
+        delta = timedelta(seconds=self.update_interval)
+
+        # Timed self update
+        remove_interval = async_track_time_interval(self.hass, self.update_group, delta)
+
+        self.tracking_listeners.extend([remove_state_tracker, remove_interval])
+
+    def _remove_listeners(self):
+        while self.tracking_listeners:
+            remove_listener = self.tracking_listeners.pop()
+            remove_listener()
+
+    def sensor_state_change(self, entity_id, from_state, to_state):
+        self._update_state()
+
+    def update_group(self, next_interval):
+        self._update_state()
+
+    def _update_state(self):
+
+        self._state = self._get_sensors_state()
+        self.schedule_update_ha_state()
+
+    def _get_sensors_state(self):
+
+        active_sensors = []
+
+        # Loop over all entities and check their state
+        for sensor in self.sensors:
+
+            entity = self.hass.states.get(sensor)
+
+            if not entity:
+                _LOGGER.info(
+                    f"Could not get sensor state: {sensor} entity not found, skipping"
+                )
+                continue
+
+            if entity.state in STATE_ON:
+                active_sensors.append(sensor)
+
+        self._attributes["active_sensors"] = active_sensors
+
+        return len(active_sensors) > 0