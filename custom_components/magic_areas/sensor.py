--- conflicted
+++ resolved
@@ -1,370 +1,355 @@
-DEPENDENCIES = ["magic_areas"]
-
-import logging
-from datetime import datetime, timedelta
-from statistics import mean
-from time import sleep
-
-from homeassistant.components.climate import DOMAIN as CLIMATE_DOMAIN
-from homeassistant.components.light import DOMAIN as LIGHT_DOMAIN
-from homeassistant.components.media_player import DOMAIN as MEDIA_PLAYER_DOMAIN
-from homeassistant.components.sensor import DOMAIN as SENSOR_DOMAIN
-from homeassistant.components.switch import DOMAIN as SWITCH_DOMAIN
-<<<<<<< HEAD
-from homeassistant.const import (
-    STATE_ON,
-    EVENT_HOMEASSISTANT_STARTED
-)
-=======
-from homeassistant.const import EVENT_HOMEASSISTANT_STARTED, STATE_ON
->>>>>>> d158dda6
-from homeassistant.helpers.entity import Entity
-from homeassistant.helpers.event import (
-    async_track_state_change,
-    async_track_time_interval,
-)
-
-from .const import (
-    AGGREGATE_SENSOR_CLASSES,
-    CONF_EXTERIOR,
-    CONF_UPDATE_INTERVAL,
-    MODULE_DATA,
-)
-
-_LOGGER = logging.getLogger(__name__)
-
-SLEEP_TIME = 0.3  # seconds
-
-
-async def async_setup_platform(
-    hass, config, async_add_entities, discovery_info=None
-):  # pylint: disable=unused-argument
-
-    areas = hass.data.get(MODULE_DATA)
-
-    entities = []
-
-    # Create Aggregate Sensors
-    aggregate_sensors = []
-    device_class_area_map = {}
-    for area in areas:
-        available_device_classes = []
-
-        # sensor Aggregates
-        if SENSOR_DOMAIN not in area.entities.keys():
-            continue
-
-        for sensor in area.entities[SENSOR_DOMAIN]:
-            if sensor.device_class not in AGGREGATE_SENSOR_CLASSES:
-                continue
-            available_device_classes.append(sensor.device_class)
-
-        for device_class in set(available_device_classes):
-
-            if device_class not in device_class_area_map.keys():
-                device_class_area_map[device_class] = {"exterior": [], "interior": []}
-
-            area_location = "exterior" if area.config.get(CONF_EXTERIOR) else "interior"
-            device_class_area_map[device_class][area_location].append(area)
-
-            _LOGGER.info(f"Creating aggregate sensor for {area.name}/{device_class}")
-            aggregate_sensors.append(AreaSensorGroupSensor(hass, area, device_class))
-
-    if aggregate_sensors:
-        async_add_entities(aggregate_sensors)
-
-    # Add Global Aggregates
-    global_aggregates = []
-    for device_class, locations in device_class_area_map.items():
-        for location_name, areas in locations.items():
-            if areas:
-                global_aggregates.append(
-                    GlobalSensorGroupSensor(hass, areas, device_class, location_name)
-                )
-
-    if global_aggregates:
-        async_add_entities(global_aggregates)
-
-
-async def async_setup_entry(hass, config_entry, async_add_entities):
-    """Set up the Demo config entry."""
-    await async_setup_platform(hass, {}, async_add_entities)
-
-
-class AreaSensorGroupSensor(Entity):
-    def __init__(self, hass, area, device_class):
-        """Initialize an area sensor group sensor."""
-
-        self.area = area
-        self.hass = hass
-        self._device_class = device_class
-        self._state = 0
-
-        device_class_name = device_class.capitalize()
-        self._name = f"Area {device_class_name} ({self.area.name})"
-
-        self.tracking_listeners = []
-
-        # Fetch sensors
-        self.sensors = []
-        uom_candidates = []  # candidates for unit_of_measurement
-        for entity in self.area.entities[SENSOR_DOMAIN]:
-
-            if entity.device_class != self._device_class:
-                continue
-
-            self.sensors.append(entity.entity_id)
-            uom_candidates.append(entity.unit_of_measurement)
-
-        # Elect unit_of_measurement
-        self._unit_of_measurement = max(set(uom_candidates), key=uom_candidates.count)
-
-        self._attributes = {"sensors": self.sensors}
-
-    @property
-    def name(self):
-        """Return the name of the device if any."""
-        return self._name
-
-    @property
-    def unit_of_measurement(self):
-        """Return the unit of measurement of this entity, if any."""
-        return self._unit_of_measurement
-
-    @property
-    def device_state_attributes(self):
-        """Return the attributes of the area."""
-        return self._attributes
-
-    @property
-    def state(self):
-        """Return true if the area is occupied."""
-        return self._state
-
-    @property
-    def device_class(self):
-        """Return the class of this binary_sensor."""
-        return self._device_class
-
-    async def async_added_to_hass(self):
-        """Call when entity about to be added to hass."""
-        if self.hass.is_running:
-            await self._setup_listeners()
-        else:
-            self.hass.bus.async_listen_once(
-                EVENT_HOMEASSISTANT_STARTED, self._setup_listeners
-            )
-
-        self._update_state()
-
-    async def async_will_remove_from_hass(self):
-        """Remove the listeners upon removing the component."""
-        self._remove_listeners()
-
-    async def _setup_listeners(self, _=None) -> None:
-        _LOGGER.debug("%s: Called '_setup_listeners'", self._name)
-        if not self.hass.is_running:
-            _LOGGER.debug("%s: Cancelled '_setup_listeners'", self._name)
-            return
-
-        # Track presence sensors
-<<<<<<< HEAD
-        remove_state_tracker = async_track_state_change(self.hass, self.sensors, self.sensor_state_change)
-=======
-        remove_state_tracker = async_track_state_change(
-            self.hass, self.sensors, self.sensor_state_change
-        )
->>>>>>> d158dda6
-        delta = timedelta(seconds=self.area.config.get(CONF_UPDATE_INTERVAL))
-
-        # Timed self update
-        remove_interval = async_track_time_interval(self.hass, self.update_group, delta)
-
-        self.tracking_listeners.extend([remove_state_tracker, remove_interval])
-
-    def _remove_listeners(self):
-        while self.tracking_listeners:
-            remove_listener = self.tracking_listeners.pop()
-            remove_listener()
-
-    def sensor_state_change(self, entity_id, from_state, to_state):
-        self._update_state()
-
-    def update_group(self, next_interval):
-        self._update_state()
-
-    def _update_state(self):
-
-        self._state = self._get_sensors_state()
-        self.schedule_update_ha_state()
-
-    def _get_sensors_state(self):
-
-        sensor_values = []
-
-        # Loop over all entities and check their state
-        for sensor in self.sensors:
-
-            entity = self.hass.states.get(sensor)
-
-            if not entity:
-                _LOGGER.info(
-                    f"Could not get sensor state: {sensor} entity not found, skipping"
-                )
-                continue
-
-            try:
-                sensor_values.append(float(entity.state))
-            except ValueError as e:
-                err_str = str(e)
-                _LOGGER.info(
-                    f"Non-numeric sensor value ({err_str}) for entity {entity.entity_id}, skipping"
-                )
-                continue
-
-        if sensor_values:
-            return round(mean(sensor_values), 2)
-        else:
-            return 0
-
-
-class GlobalSensorGroupSensor(Entity):
-    def __init__(self, hass, areas, device_class, location_name):
-
-        self.hass = hass
-        self._device_class = device_class
-        self._state = False
-
-        device_class_name = device_class.capitalize()
-        location_title = location_name.capitalize()
-        self._name = f"{location_title} {device_class_name}"
-
-        self.tracking_listeners = []
-
-        self.update_interval = 0
-
-        # Fetch sensors
-        self.sensors = []
-        uom_candidates = []
-        for area in areas:
-            for entity in area.entities[SENSOR_DOMAIN]:
-
-                if entity.device_class != self._device_class:
-                    continue
-
-                self.sensors.append(entity.entity_id)
-                uom_candidates.append(entity.unit_of_measurement)
-
-                if area.config.get(CONF_UPDATE_INTERVAL) > self.update_interval:
-                    self.update_interval = area.config.get(CONF_UPDATE_INTERVAL)
-
-        # Elect unit_of_measurement
-        self._unit_of_measurement = max(set(uom_candidates), key=uom_candidates.count)
-
-        self._attributes = {"sensors": self.sensors}
-
-    @property
-    def name(self):
-        """Return the name of the device if any."""
-        return self._name
-
-    @property
-    def unit_of_measurement(self):
-        """Return the unit of measurement of this entity, if any."""
-        return self._unit_of_measurement
-
-    @property
-    def device_state_attributes(self):
-        """Return the attributes of the area."""
-        return self._attributes
-
-    @property
-    def state(self):
-        """Return true if the area is occupied."""
-        return self._state
-
-    @property
-    def device_class(self):
-        """Return the class of this binary_sensor."""
-        return self._device_class
-
-    async def async_added_to_hass(self):
-        """Call when entity about to be added to hass."""
-        if self.hass.is_running:
-            await self._setup_listeners()
-        else:
-            self.hass.bus.async_listen_once(
-                EVENT_HOMEASSISTANT_STARTED, self._setup_listeners
-            )
-
-        self._update_state()
-
-    async def async_will_remove_from_hass(self):
-        """Remove the listeners upon removing the component."""
-        self._remove_listeners()
-
-    async def _setup_listeners(self, _=None) -> None:
-        _LOGGER.debug("%s: Called '_setup_listeners'", self._name)
-        if not self.hass.is_running:
-            _LOGGER.debug("%s: Cancelled '_setup_listeners'", self._name)
-            return
-
-        # Track presence sensors
-<<<<<<< HEAD
-        remove_state_tracker = async_track_state_change(self.hass, self.sensors, self.sensor_state_change)
-=======
-        remove_state_tracker = async_track_state_change(
-            self.hass, self.sensors, self.sensor_state_change
-        )
->>>>>>> d158dda6
-        delta = timedelta(seconds=self.update_interval)
-
-        # Timed self update
-        remove_interval = async_track_time_interval(self.hass, self.update_group, delta)
-
-        self.tracking_listeners.extend([remove_state_tracker, remove_interval])
-
-    def _remove_listeners(self):
-        while self.tracking_listeners:
-            remove_listener = self.tracking_listeners.pop()
-            remove_listener()
-
-    def sensor_state_change(self, entity_id, from_state, to_state):
-        self._update_state()
-
-    def update_group(self, next_interval):
-        self._update_state()
-
-    def _update_state(self):
-
-        self._state = self._get_sensors_state()
-        self.schedule_update_ha_state()
-
-    def _get_sensors_state(self):
-
-        sensor_values = []
-
-        # Loop over all entities and check their state
-        for sensor in self.sensors:
-
-            entity = self.hass.states.get(sensor)
-
-            if not entity:
-                _LOGGER.info(
-                    f"Could not get sensor state: {sensor} entity not found, skipping"
-                )
-                continue
-
-            try:
-                sensor_values.append(float(entity.state))
-            except ValueError as e:
-                err_str = str(e)
-                _LOGGER.info(
-                    f"Non-numeric sensor value ({err_str}) for entity {entity.entity_id}, skipping"
-                )
-                continue
-
-        if sensor_values:
-            return round(mean(sensor_values), 2)
-        else:
-            return 0
+DEPENDENCIES = ["magic_areas"]
+
+import logging
+from datetime import datetime, timedelta
+from statistics import mean
+from time import sleep
+
+from homeassistant.components.climate import DOMAIN as CLIMATE_DOMAIN
+from homeassistant.components.light import DOMAIN as LIGHT_DOMAIN
+from homeassistant.components.media_player import DOMAIN as MEDIA_PLAYER_DOMAIN
+from homeassistant.components.sensor import DOMAIN as SENSOR_DOMAIN
+from homeassistant.components.switch import DOMAIN as SWITCH_DOMAIN
+from homeassistant.const import EVENT_HOMEASSISTANT_STARTED, STATE_ON
+from homeassistant.helpers.entity import Entity
+from homeassistant.helpers.event import (
+    async_track_state_change,
+    async_track_time_interval,
+)
+
+from .const import (
+    AGGREGATE_SENSOR_CLASSES,
+    CONF_EXTERIOR,
+    CONF_UPDATE_INTERVAL,
+    MODULE_DATA,
+)
+
+_LOGGER = logging.getLogger(__name__)
+
+SLEEP_TIME = 0.3  # seconds
+
+
+async def async_setup_platform(
+    hass, config, async_add_entities, discovery_info=None
+):  # pylint: disable=unused-argument
+
+    areas = hass.data.get(MODULE_DATA)
+
+    entities = []
+
+    # Create Aggregate Sensors
+    aggregate_sensors = []
+    device_class_area_map = {}
+    for area in areas:
+        available_device_classes = []
+
+        # sensor Aggregates
+        if SENSOR_DOMAIN not in area.entities.keys():
+            continue
+
+        for sensor in area.entities[SENSOR_DOMAIN]:
+            if sensor.device_class not in AGGREGATE_SENSOR_CLASSES:
+                continue
+            available_device_classes.append(sensor.device_class)
+
+        for device_class in set(available_device_classes):
+
+            if device_class not in device_class_area_map.keys():
+                device_class_area_map[device_class] = {"exterior": [], "interior": []}
+
+            area_location = "exterior" if area.config.get(CONF_EXTERIOR) else "interior"
+            device_class_area_map[device_class][area_location].append(area)
+
+            _LOGGER.info(f"Creating aggregate sensor for {area.name}/{device_class}")
+            aggregate_sensors.append(AreaSensorGroupSensor(hass, area, device_class))
+
+    if aggregate_sensors:
+        async_add_entities(aggregate_sensors)
+
+    # Add Global Aggregates
+    global_aggregates = []
+    for device_class, locations in device_class_area_map.items():
+        for location_name, areas in locations.items():
+            if areas:
+                global_aggregates.append(
+                    GlobalSensorGroupSensor(hass, areas, device_class, location_name)
+                )
+
+    if global_aggregates:
+        async_add_entities(global_aggregates)
+
+
+async def async_setup_entry(hass, config_entry, async_add_entities):
+    """Set up the Demo config entry."""
+    await async_setup_platform(hass, {}, async_add_entities)
+
+
+class AreaSensorGroupSensor(Entity):
+    def __init__(self, hass, area, device_class):
+        """Initialize an area sensor group sensor."""
+
+        self.area = area
+        self.hass = hass
+        self._device_class = device_class
+        self._state = 0
+
+        device_class_name = device_class.capitalize()
+        self._name = f"Area {device_class_name} ({self.area.name})"
+
+        self.tracking_listeners = []
+
+        # Fetch sensors
+        self.sensors = []
+        uom_candidates = []  # candidates for unit_of_measurement
+        for entity in self.area.entities[SENSOR_DOMAIN]:
+
+            if entity.device_class != self._device_class:
+                continue
+
+            self.sensors.append(entity.entity_id)
+            uom_candidates.append(entity.unit_of_measurement)
+
+        # Elect unit_of_measurement
+        self._unit_of_measurement = max(set(uom_candidates), key=uom_candidates.count)
+
+        self._attributes = {"sensors": self.sensors}
+
+    @property
+    def name(self):
+        """Return the name of the device if any."""
+        return self._name
+
+    @property
+    def unit_of_measurement(self):
+        """Return the unit of measurement of this entity, if any."""
+        return self._unit_of_measurement
+
+    @property
+    def device_state_attributes(self):
+        """Return the attributes of the area."""
+        return self._attributes
+
+    @property
+    def state(self):
+        """Return true if the area is occupied."""
+        return self._state
+
+    @property
+    def device_class(self):
+        """Return the class of this binary_sensor."""
+        return self._device_class
+
+    async def async_added_to_hass(self):
+        """Call when entity about to be added to hass."""
+        if self.hass.is_running:
+            await self._setup_listeners()
+        else:
+            self.hass.bus.async_listen_once(
+                EVENT_HOMEASSISTANT_STARTED, self._setup_listeners
+            )
+
+        self._update_state()
+
+    async def async_will_remove_from_hass(self):
+        """Remove the listeners upon removing the component."""
+        self._remove_listeners()
+
+    async def _setup_listeners(self, _=None) -> None:
+        _LOGGER.debug("%s: Called '_setup_listeners'", self._name)
+        if not self.hass.is_running:
+            _LOGGER.debug("%s: Cancelled '_setup_listeners'", self._name)
+            return
+
+        # Track presence sensors
+        remove_state_tracker = async_track_state_change(
+            self.hass, self.sensors, self.sensor_state_change
+        )
+        delta = timedelta(seconds=self.area.config.get(CONF_UPDATE_INTERVAL))
+
+        # Timed self update
+        remove_interval = async_track_time_interval(self.hass, self.update_group, delta)
+
+        self.tracking_listeners.extend([remove_state_tracker, remove_interval])
+
+    def _remove_listeners(self):
+        while self.tracking_listeners:
+            remove_listener = self.tracking_listeners.pop()
+            remove_listener()
+
+    def sensor_state_change(self, entity_id, from_state, to_state):
+        self._update_state()
+
+    def update_group(self, next_interval):
+        self._update_state()
+
+    def _update_state(self):
+
+        self._state = self._get_sensors_state()
+        self.schedule_update_ha_state()
+
+    def _get_sensors_state(self):
+
+        sensor_values = []
+
+        # Loop over all entities and check their state
+        for sensor in self.sensors:
+
+            entity = self.hass.states.get(sensor)
+
+            if not entity:
+                _LOGGER.info(
+                    f"Could not get sensor state: {sensor} entity not found, skipping"
+                )
+                continue
+
+            try:
+                sensor_values.append(float(entity.state))
+            except ValueError as e:
+                err_str = str(e)
+                _LOGGER.info(
+                    f"Non-numeric sensor value ({err_str}) for entity {entity.entity_id}, skipping"
+                )
+                continue
+
+        if sensor_values:
+            return round(mean(sensor_values), 2)
+        else:
+            return 0
+
+
+class GlobalSensorGroupSensor(Entity):
+    def __init__(self, hass, areas, device_class, location_name):
+
+        self.hass = hass
+        self._device_class = device_class
+        self._state = False
+
+        device_class_name = device_class.capitalize()
+        location_title = location_name.capitalize()
+        self._name = f"{location_title} {device_class_name}"
+
+        self.tracking_listeners = []
+
+        self.update_interval = 0
+
+        # Fetch sensors
+        self.sensors = []
+        uom_candidates = []
+        for area in areas:
+            for entity in area.entities[SENSOR_DOMAIN]:
+
+                if entity.device_class != self._device_class:
+                    continue
+
+                self.sensors.append(entity.entity_id)
+                uom_candidates.append(entity.unit_of_measurement)
+
+                if area.config.get(CONF_UPDATE_INTERVAL) > self.update_interval:
+                    self.update_interval = area.config.get(CONF_UPDATE_INTERVAL)
+
+        # Elect unit_of_measurement
+        self._unit_of_measurement = max(set(uom_candidates), key=uom_candidates.count)
+
+        self._attributes = {"sensors": self.sensors}
+
+    @property
+    def name(self):
+        """Return the name of the device if any."""
+        return self._name
+
+    @property
+    def unit_of_measurement(self):
+        """Return the unit of measurement of this entity, if any."""
+        return self._unit_of_measurement
+
+    @property
+    def device_state_attributes(self):
+        """Return the attributes of the area."""
+        return self._attributes
+
+    @property
+    def state(self):
+        """Return true if the area is occupied."""
+        return self._state
+
+    @property
+    def device_class(self):
+        """Return the class of this binary_sensor."""
+        return self._device_class
+
+    async def async_added_to_hass(self):
+        """Call when entity about to be added to hass."""
+        if self.hass.is_running:
+            await self._setup_listeners()
+        else:
+            self.hass.bus.async_listen_once(
+                EVENT_HOMEASSISTANT_STARTED, self._setup_listeners
+            )
+
+        self._update_state()
+
+    async def async_will_remove_from_hass(self):
+        """Remove the listeners upon removing the component."""
+        self._remove_listeners()
+
+    async def _setup_listeners(self, _=None) -> None:
+        _LOGGER.debug("%s: Called '_setup_listeners'", self._name)
+        if not self.hass.is_running:
+            _LOGGER.debug("%s: Cancelled '_setup_listeners'", self._name)
+            return
+
+        # Track presence sensors
+        remove_state_tracker = async_track_state_change(
+            self.hass, self.sensors, self.sensor_state_change
+        )
+        delta = timedelta(seconds=self.update_interval)
+
+        # Timed self update
+        remove_interval = async_track_time_interval(self.hass, self.update_group, delta)
+
+        self.tracking_listeners.extend([remove_state_tracker, remove_interval])
+
+    def _remove_listeners(self):
+        while self.tracking_listeners:
+            remove_listener = self.tracking_listeners.pop()
+            remove_listener()
+
+    def sensor_state_change(self, entity_id, from_state, to_state):
+        self._update_state()
+
+    def update_group(self, next_interval):
+        self._update_state()
+
+    def _update_state(self):
+
+        self._state = self._get_sensors_state()
+        self.schedule_update_ha_state()
+
+    def _get_sensors_state(self):
+
+        sensor_values = []
+
+        # Loop over all entities and check their state
+        for sensor in self.sensors:
+
+            entity = self.hass.states.get(sensor)
+
+            if not entity:
+                _LOGGER.info(
+                    f"Could not get sensor state: {sensor} entity not found, skipping"
+                )
+                continue
+
+            try:
+                sensor_values.append(float(entity.state))
+            except ValueError as e:
+                err_str = str(e)
+                _LOGGER.info(
+                    f"Non-numeric sensor value ({err_str}) for entity {entity.entity_id}, skipping"
+                )
+                continue
+
+        if sensor_values:
+            return round(mean(sensor_values), 2)
+        else:
+            return 0